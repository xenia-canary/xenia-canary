--- conflicted
+++ resolved
@@ -10,11 +10,8 @@
   links({
     "aes_128",
     "capstone",
-<<<<<<< HEAD
     "dxbc",
-=======
     "discord-rpc",
->>>>>>> ce38e7b0
     "gflags",
     "glew",
     "glslang-spirv",
