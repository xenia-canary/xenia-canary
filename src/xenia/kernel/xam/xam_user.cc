--- conflicted
+++ resolved
@@ -453,15 +453,9 @@
 }
 DECLARE_XAM_EXPORT1(XamUserCheckPrivilege, kUserProfiles, kStub);
 
-<<<<<<< HEAD
-dword_result_t XamUserContentRestrictionGetFlags(dword_t user_index,
-                                                 lpdword_t out_flags) {
-  if (!kernel_state()->IsUserSignedIn(user_index)) {
-=======
 dword_result_t XamUserContentRestrictionGetFlags_entry(dword_t user_index,
                                                        lpdword_t out_flags) {
-  if (user_index) {
->>>>>>> 37aa3d12
+  if (!kernel_state()->IsUserSignedIn(user_index)) {
     return X_ERROR_NO_SUCH_USER;
   }
 
@@ -471,19 +465,11 @@
 }
 DECLARE_XAM_EXPORT1(XamUserContentRestrictionGetFlags, kUserProfiles, kStub);
 
-<<<<<<< HEAD
-dword_result_t XamUserContentRestrictionGetRating(dword_t user_index,
-                                                  dword_t unk1,
-                                                  lpdword_t out_unk2,
-                                                  lpdword_t out_unk3) {
-  if (!kernel_state()->IsUserSignedIn(user_index)) {
-=======
 dword_result_t XamUserContentRestrictionGetRating_entry(dword_t user_index,
                                                         dword_t unk1,
                                                         lpdword_t out_unk2,
                                                         lpdword_t out_unk3) {
-  if (user_index) {
->>>>>>> 37aa3d12
+  if (!kernel_state()->IsUserSignedIn(user_index)) {
     return X_ERROR_NO_SUCH_USER;
   }
 
@@ -569,14 +555,10 @@
 }
 DECLARE_XAM_EXPORT1(XamUserAreUsersFriends, kUserProfiles, kStub);
 
-<<<<<<< HEAD
-dword_result_t XamShowSigninUI(dword_t unk, dword_t unk_mask) {
-  kernel_state()->UpdateUsedUserProfiles();
-=======
 dword_result_t XamShowSigninUI_entry(dword_t unk, dword_t unk_mask) {
->>>>>>> 37aa3d12
   // Mask values vary. Probably matching user types? Local/remote?
   // Games seem to sit and loop until we trigger this notification:
+  kernel_state()->UpdateUsedUserProfiles();
 
   for (uint8_t i = 1; i < 4; i++) {
     if (kernel_state()->IsUserSignedIn(i)) {
