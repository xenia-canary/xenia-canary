/**
 ******************************************************************************
 * Xenia : Xbox 360 Emulator Research Project                                 *
 ******************************************************************************
 * Copyright 2013 Ben Vanik. All rights reserved.                             *
 * Released under the BSD license - see LICENSE in the root for more details. *
 ******************************************************************************
 */

#include <cstring>

#include "xenia/base/logging.h"
#include "xenia/kernel/kernel_state.h"
#include "xenia/kernel/util/shim_utils.h"
#include "xenia/kernel/xam/xam_private.h"
#include "xenia/kernel/xenumerator.h"
#include "xenia/kernel/xthread.h"
#include "xenia/xbox.h"

namespace xe {
namespace kernel {
namespace xam {

<<<<<<< HEAD
X_HRESULT_result_t XamUserGetXUID(dword_t user_index, dword_t type_mask,
=======
struct X_PROFILEENUMRESULT {
  xe::be<uint64_t> xuid_offline;  // E0.....
  X_XAMACCOUNTINFO account;
  xe::be<uint32_t> device_id;
};
static_assert_size(X_PROFILEENUMRESULT, 0x188);

dword_result_t XamProfileCreateEnumerator(dword_t device_id,
                                          lpdword_t handle_out) {
  assert_not_null(handle_out);

  auto e =
      new XStaticEnumerator(kernel_state(), 1, sizeof(X_PROFILEENUMRESULT));

  e->Initialize();

  const auto& user_profile = kernel_state()->user_profile();

  X_PROFILEENUMRESULT* profile = (X_PROFILEENUMRESULT*)e->AppendItem();
  memset(profile, 0, sizeof(X_PROFILEENUMRESULT));
  profile->xuid_offline = user_profile->xuid();
  profile->device_id = 0xF00D0000;

  auto tag = xe::to_wstring(user_profile->name());
  xe::copy_and_swap<wchar_t>(profile->account.gamertag, tag.c_str(),
                             tag.length());
  profile->account.xuid_online = user_profile->xuid();

  *handle_out = e->handle();
  return X_ERROR_SUCCESS;
}
DECLARE_XAM_EXPORT1(XamProfileCreateEnumerator, kUserProfiles, kImplemented);

dword_result_t XamProfileEnumerate(dword_t handle, dword_t flags,
                                   lpvoid_t buffer,
                                   pointer_t<XAM_OVERLAPPED> overlapped) {
  assert_true(flags == 0);

  auto e = kernel_state()->object_table()->LookupObject<XEnumerator>(handle);
  if (!e) {
    if (overlapped) {
      kernel_state()->CompleteOverlappedImmediateEx(
          overlapped, X_ERROR_INVALID_HANDLE, X_ERROR_INVALID_HANDLE, 0);
      return X_ERROR_IO_PENDING;
    } else {
      return X_ERROR_INVALID_HANDLE;
    }
  }

  buffer.Zero(sizeof(X_PROFILEENUMRESULT));

  X_RESULT result;

  if (e->current_item() >= e->item_count()) {
    result = X_ERROR_NO_MORE_FILES;
  } else {
    auto item_buffer = buffer.as<uint8_t*>();
    if (!e->WriteItem(item_buffer)) {
      result = X_ERROR_NO_MORE_FILES;
    } else {
      result = X_ERROR_SUCCESS;
    }
  }

  // Return X_ERROR_NO_MORE_FILES in HRESULT form.
  X_HRESULT extended_result = result != 0 ? X_HRESULT_FROM_WIN32(result) : 0;
  if (overlapped) {
    kernel_state()->CompleteOverlappedImmediateEx(
        overlapped, result, extended_result, result == X_ERROR_SUCCESS ? 1 : 0);
    return X_ERROR_IO_PENDING;
  } else {
    assert_always();
    return X_ERROR_INVALID_PARAMETER;
  }
}
DECLARE_XAM_EXPORT1(XamProfileEnumerate, kUserProfiles, kImplemented);

X_HRESULT_result_t XamUserGetXUID(dword_t user_index, dword_t unk,
>>>>>>> e68057af
                                  lpqword_t xuid_ptr) {
  if (!xuid_ptr) {
    return X_E_INVALIDARG;
  }

  assert_true(type_mask == 1 || type_mask == 2 || type_mask == 3 ||
              type_mask == 4 || type_mask == 7);
  uint32_t result = X_E_NO_SUCH_USER;
  uint64_t xuid = 0;
  if (user_index < 4) {
    if (user_index == 0) {
      const auto& user_profile = kernel_state()->user_profile();
      if (type_mask & (2 | 4)) {
        xuid = user_profile->xuid();
        result = X_E_SUCCESS;
      } else if (type_mask & 1) {
        xuid = user_profile->xuid();
        result = X_E_SUCCESS;
      } else {
        result = X_E_INVALIDARG;
      }
    }
  } else {
    result = X_E_INVALIDARG;
  }
  *xuid_ptr = xuid;
  return result;
}
DECLARE_XAM_EXPORT1(XamUserGetXUID, kUserProfiles, kImplemented);

dword_result_t XamUserGetSigninState(dword_t user_index) {
  // Yield, as some games spam this.
  xe::threading::MaybeYield();
  uint32_t signin_state = 0;
  if (user_index < 4) {
    if (user_index == 0) {
      const auto& user_profile = kernel_state()->user_profile();
      signin_state = user_profile->signin_state();
    }
  }
  return signin_state;
}
DECLARE_XAM_EXPORT2(XamUserGetSigninState, kUserProfiles, kImplemented,
                    kHighFrequency);

typedef struct {
  xe::be<uint64_t> xuid;
  xe::be<uint32_t> unk08;  // maybe zero?
  xe::be<uint32_t> signin_state;
  xe::be<uint32_t> unk10;  // ?
  xe::be<uint32_t> unk14;  // ?
  char name[16];
} X_USER_SIGNIN_INFO;
static_assert_size(X_USER_SIGNIN_INFO, 40);

X_HRESULT_result_t XamUserGetSigninInfo(dword_t user_index, dword_t flags,
                                        pointer_t<X_USER_SIGNIN_INFO> info) {
  if (!info) {
    return X_E_INVALIDARG;
  }

  std::memset(info, 0, sizeof(X_USER_SIGNIN_INFO));
  if (user_index) {
    return X_E_NO_SUCH_USER;
  }

  const auto& user_profile = kernel_state()->user_profile();
  info->xuid = user_profile->xuid();
  info->signin_state = user_profile->signin_state();
  std::strncpy(info->name, user_profile->name().data(), 15);
  return X_E_SUCCESS;
}
DECLARE_XAM_EXPORT1(XamUserGetSigninInfo, kUserProfiles, kImplemented);

dword_result_t XamUserGetName(dword_t user_index, lpstring_t buffer,
                              dword_t buffer_len) {
  if (user_index) {
    return X_ERROR_NO_SUCH_USER;
  }

  if (!buffer_len) {
    return X_ERROR_SUCCESS;
  }

  const auto& user_profile = kernel_state()->user_profile();
  const auto& user_name = user_profile->name();

  // Real XAM will only copy a maximum of 15 characters out.
  size_t copy_length = std::min(
      {size_t(15), user_name.size(), static_cast<size_t>(buffer_len) - 1});
  std::memcpy(buffer, user_name.data(), copy_length);
  buffer[copy_length] = '\0';
  return X_ERROR_SUCCESS;
}
DECLARE_XAM_EXPORT1(XamUserGetName, kUserProfiles, kImplemented);

typedef struct {
  xe::be<uint32_t> setting_count;
  xe::be<uint32_t> settings_ptr;
} X_USER_READ_PROFILE_SETTINGS;
static_assert_size(X_USER_READ_PROFILE_SETTINGS, 8);

typedef struct {
  xe::be<uint32_t> from;
  xe::be<uint32_t> unk04;
  xe::be<uint32_t> user_index;
  xe::be<uint32_t> unk0C;
  xe::be<uint32_t> setting_id;
  xe::be<uint32_t> unk14;
  uint8_t setting_data[16];
} X_USER_READ_PROFILE_SETTING;
static_assert_size(X_USER_READ_PROFILE_SETTING, 40);

// https://github.com/oukiar/freestyledash/blob/master/Freestyle/Tools/Generic/xboxtools.cpp
uint32_t xeXamUserReadProfileSettingsEx(uint32_t title_id, uint32_t user_index,
                                        uint32_t xuid_count, lpvoid_t xuids_ptr,
                                        uint32_t setting_count,
                                        lpdword_t setting_ids, uint32_t unk,
                                        lpdword_t buffer_size_ptr,
                                        lpvoid_t buffer_ptr,
                                        uint32_t overlapped_ptr) {
  assert_zero(xuid_count);
  assert_zero(xuids_ptr.value());
  assert_zero(unk);

  // must have at least 1 to 32 settings
  if (setting_count < 1 || setting_count > 32) {
    return X_ERROR_INVALID_PARAMETER;
  }

  // buffer size pointer must be valid
  if (!buffer_size_ptr) {
    return X_ERROR_INVALID_PARAMETER;
  }

  // if buffer size is non-zero, buffer pointer must be valid
  auto buffer_size = static_cast<uint32_t>(*buffer_size_ptr);
  if (buffer_size && !buffer_ptr) {
    return X_ERROR_INVALID_PARAMETER;
  }

  uint32_t needed_header_size = 0;
  uint32_t needed_extra_size = 0;
  for (uint32_t i = 0; i < setting_count; ++i) {
    needed_header_size += sizeof(X_USER_READ_PROFILE_SETTING);
    UserProfile::Setting::Key setting_key;
    setting_key.value = static_cast<uint32_t>(setting_ids[i]);
    switch (static_cast<UserProfile::Setting::Type>(setting_key.type)) {
      case UserProfile::Setting::Type::WSTRING:
      case UserProfile::Setting::Type::BINARY: {
        needed_extra_size += setting_key.size;
        break;
      }
      default: {
        break;
      }
    }
  }
  if (xuids_ptr) {
    // needed_header_size *= xuid_count;
    // needed_extra_size *= !xuid_count;
  }
  needed_header_size += sizeof(X_USER_READ_PROFILE_SETTINGS);

  uint32_t needed_size = needed_header_size + needed_extra_size;
  if (!buffer_ptr || buffer_size < needed_size) {
    if (!buffer_size) {
      *buffer_size_ptr = needed_size;
    }
    return X_ERROR_INSUFFICIENT_BUFFER;
  }

  // Title ID = 0 means us.
  // 0xfffe07d1 = profile?

  if (user_index) {
    // Only support user 0.
    if (overlapped_ptr) {
      kernel_state()->CompleteOverlappedImmediate(overlapped_ptr,
                                                  X_ERROR_NO_SUCH_USER);
      return X_ERROR_IO_PENDING;
    }
    return X_ERROR_NO_SUCH_USER;
  }

  const auto& user_profile = kernel_state()->user_profile();

  // First call asks for size (fill buffer_size_ptr).
  // Second call asks for buffer contents with that size.

  // TODO(gibbed): setting validity checking without needing a user profile
  // object.
  bool any_missing = false;
  for (uint32_t i = 0; i < setting_count; ++i) {
    auto setting_id = static_cast<uint32_t>(setting_ids[i]);
    auto setting = user_profile->GetSetting(setting_id);
    if (!setting) {
      any_missing = true;
      XELOGE(
          "xeXamUserReadProfileSettingsEx requested unimplemented setting "
          "{:08X}",
          setting_id);
    }
  }
  if (any_missing) {
    // TODO(benvanik): don't fail? most games don't even check!
    if (overlapped_ptr) {
      kernel_state()->CompleteOverlappedImmediate(overlapped_ptr,
                                                  X_ERROR_INVALID_PARAMETER);
      return X_ERROR_IO_PENDING;
    }
    return X_ERROR_INVALID_PARAMETER;
  }

  auto out_header = buffer_ptr.as<X_USER_READ_PROFILE_SETTINGS*>();
  out_header->setting_count = static_cast<uint32_t>(setting_count);
  out_header->settings_ptr = buffer_ptr.guest_address() + 8;

  auto out_setting =
      reinterpret_cast<X_USER_READ_PROFILE_SETTING*>(&out_header[1]);

  size_t buffer_offset = needed_header_size;
  for (uint32_t n = 0; n < setting_count; ++n) {
    uint32_t setting_id = setting_ids[n];
    auto setting = user_profile->GetSetting(setting_id);

    std::memset(out_setting, 0, sizeof(X_USER_READ_PROFILE_SETTING));
    out_setting->from =
        !setting || !setting->is_set ? 0 : setting->is_title_specific() ? 2 : 1;
    out_setting->user_index = static_cast<uint32_t>(user_index);
    out_setting->setting_id = setting_id;

    if (setting && setting->is_set) {
      buffer_offset =
          setting->Append(&out_setting->setting_data[0], buffer_ptr,
                          buffer_ptr.guest_address(), buffer_offset);
    }
    // TODO(benvanik): why did I do this?
    /*else {
      std::memset(&out_setting->setting_data[0], 0,
                  sizeof(out_setting->setting_data));
    }*/
    ++out_setting;
  }

  if (overlapped_ptr) {
    kernel_state()->CompleteOverlappedImmediate(overlapped_ptr,
                                                X_ERROR_SUCCESS);
    return X_ERROR_IO_PENDING;
  }
  return X_ERROR_SUCCESS;
}

dword_result_t XamUserReadProfileSettings(
    dword_t title_id, dword_t user_index, dword_t xuid_count,
    lpvoid_t xuids_ptr, dword_t setting_count, lpdword_t setting_ids,
    lpdword_t buffer_size_ptr, lpvoid_t buffer_ptr, dword_t overlapped_ptr) {
  return xeXamUserReadProfileSettingsEx(
      title_id, user_index, xuid_count, xuids_ptr, setting_count, setting_ids,
      0, buffer_size_ptr, buffer_ptr, overlapped_ptr);
}
DECLARE_XAM_EXPORT1(XamUserReadProfileSettings, kUserProfiles, kImplemented);

dword_result_t XamUserReadProfileSettingsEx(
    dword_t title_id, dword_t user_index, dword_t xuid_count,
    lpvoid_t xuids_ptr, dword_t setting_count, lpdword_t setting_ids,
    lpdword_t buffer_size_ptr, dword_t unk_2, lpvoid_t buffer_ptr,
    dword_t overlapped_ptr) {
  return xeXamUserReadProfileSettingsEx(
      title_id, user_index, xuid_count, xuids_ptr, setting_count, setting_ids,
      unk_2, buffer_size_ptr, buffer_ptr, overlapped_ptr);
}
DECLARE_XAM_EXPORT1(XamUserReadProfileSettingsEx, kUserProfiles, kImplemented);

typedef struct {
  xe::be<uint32_t> from;
  xe::be<uint32_t> unk_04;
  xe::be<uint32_t> unk_08;
  xe::be<uint32_t> unk_0c;
  xe::be<uint32_t> setting_id;
  xe::be<uint32_t> unk_14;

  // UserProfile::Setting::Type. Appears to be 8-in-32 field, and the upper 24
  // are not always zeroed by the game.
  uint8_t type;

  xe::be<uint32_t> unk_1c;
  // TODO(sabretooth): not sure if this is a union, but it seems likely.
  // Haven't run into cases other than "binary data" yet.
  union {
    struct {
      xe::be<uint32_t> length;
      xe::be<uint32_t> ptr;
    } binary;
  };
} X_USER_WRITE_PROFILE_SETTING;

dword_result_t XamUserWriteProfileSettings(
    dword_t title_id, dword_t user_index, dword_t setting_count,
    pointer_t<X_USER_WRITE_PROFILE_SETTING> settings, dword_t overlapped_ptr) {
  if (!setting_count || !settings) {
    return X_ERROR_INVALID_PARAMETER;
  }

  if (user_index) {
    // Only support user 0.
    if (overlapped_ptr) {
      kernel_state()->CompleteOverlappedImmediate(overlapped_ptr,
                                                  X_ERROR_NO_SUCH_USER);
      return X_ERROR_IO_PENDING;
    }
    return X_ERROR_NO_SUCH_USER;
  }

  // Update and save settings.
  const auto& user_profile = kernel_state()->user_profile();

  for (uint32_t n = 0; n < setting_count; ++n) {
    const X_USER_WRITE_PROFILE_SETTING& settings_data = settings[n];
    XELOGD(
        "XamUserWriteProfileSettings: setting index [{}]:"
        " from={} setting_id={:08X} data.type={}",
        n, (uint32_t)settings_data.from, (uint32_t)settings_data.setting_id,
        settings_data.type);

    xam::UserProfile::Setting::Type settingType =
        static_cast<xam::UserProfile::Setting::Type>(settings_data.type);

    switch (settingType) {
      case UserProfile::Setting::Type::CONTENT:
      case UserProfile::Setting::Type::BINARY: {
        uint8_t* settings_data_ptr = kernel_state()->memory()->TranslateVirtual(
            settings_data.binary.ptr);
        size_t settings_data_len = settings_data.binary.length;
        std::vector<uint8_t> data_vec;

        if (settings_data.binary.ptr) {
          // Copy provided data
          data_vec.resize(settings_data_len);
          std::memcpy(data_vec.data(), settings_data_ptr, settings_data_len);
        } else {
          // Data pointer was NULL, so just fill with zeroes
          data_vec.resize(settings_data_len, 0);
        }

        user_profile->AddSetting(
            std::make_unique<xam::UserProfile::BinarySetting>(
                settings_data.setting_id, data_vec));

      } break;

      case UserProfile::Setting::Type::WSTRING:
      case UserProfile::Setting::Type::DOUBLE:
      case UserProfile::Setting::Type::FLOAT:
      case UserProfile::Setting::Type::INT32:
      case UserProfile::Setting::Type::INT64:
      case UserProfile::Setting::Type::DATETIME:
      default: {
        XELOGE("XamUserWriteProfileSettings: Unimplemented data type {}",
               settingType);
      } break;
    };
  }

  if (overlapped_ptr) {
    kernel_state()->CompleteOverlappedImmediate(overlapped_ptr,
                                                X_ERROR_SUCCESS);
    return X_ERROR_IO_PENDING;
  }
  return X_ERROR_SUCCESS;
}
DECLARE_XAM_EXPORT1(XamUserWriteProfileSettings, kUserProfiles, kImplemented);

dword_result_t XamUserCheckPrivilege(dword_t user_index, dword_t mask,
                                     lpdword_t out_value) {
  if (user_index) {
    return X_ERROR_NO_SUCH_USER;
  }

  // If we deny everything, games should hopefully not try to do stuff.
  *out_value = 0;
  return X_ERROR_SUCCESS;
}
DECLARE_XAM_EXPORT1(XamUserCheckPrivilege, kUserProfiles, kStub);

dword_result_t XamUserContentRestrictionGetFlags(dword_t user_index,
                                                 lpdword_t out_flags) {
  if (user_index) {
    return X_ERROR_NO_SUCH_USER;
  }

  // No restrictions?
  *out_flags = 0;
  return X_ERROR_SUCCESS;
}
DECLARE_XAM_EXPORT1(XamUserContentRestrictionGetFlags, kUserProfiles, kStub);

dword_result_t XamUserContentRestrictionGetRating(dword_t user_index,
                                                  dword_t unk1,
                                                  lpdword_t out_unk2,
                                                  lpdword_t out_unk3) {
  if (user_index) {
    return X_ERROR_NO_SUCH_USER;
  }

  // Some games have special case paths for 3F that differ from the failure
  // path, so my guess is that's 'don't care'.
  *out_unk2 = 0x3F;
  *out_unk3 = 0;
  return X_ERROR_SUCCESS;
}
DECLARE_XAM_EXPORT1(XamUserContentRestrictionGetRating, kUserProfiles, kStub);

dword_result_t XamUserContentRestrictionCheckAccess(dword_t user_index,
                                                    dword_t unk1, dword_t unk2,
                                                    dword_t unk3, dword_t unk4,
                                                    lpdword_t out_unk5,
                                                    dword_t overlapped_ptr) {
  *out_unk5 = 1;

  if (overlapped_ptr) {
    // TODO(benvanik): does this need the access arg on it?
    kernel_state()->CompleteOverlappedImmediate(overlapped_ptr,
                                                X_ERROR_SUCCESS);
  }

  return X_ERROR_SUCCESS;
}
DECLARE_XAM_EXPORT1(XamUserContentRestrictionCheckAccess, kUserProfiles, kStub);

dword_result_t XamUserIsOnlineEnabled(dword_t user_index) { return 1; }
DECLARE_XAM_EXPORT1(XamUserIsOnlineEnabled, kUserProfiles, kStub);

dword_result_t XamUserAreUsersFriends(dword_t user_index, dword_t unk1,
                                      dword_t unk2, lpdword_t out_value,
                                      dword_t overlapped_ptr) {
  uint32_t are_friends = 0;
  X_RESULT result;

  if (user_index >= 4) {
    result = X_ERROR_INVALID_PARAMETER;
  } else {
    if (user_index == 0) {
      const auto& user_profile = kernel_state()->user_profile();
      if (user_profile->signin_state() == 0) {
        result = X_ERROR_NOT_LOGGED_ON;
      } else {
        // No friends!
        are_friends = 0;
        result = X_ERROR_SUCCESS;
      }
    } else {
      // Only support user 0.
      result =
          X_ERROR_NO_SUCH_USER;  // if user is local -> X_ERROR_NOT_LOGGED_ON
    }
  }

  if (out_value) {
    assert_true(!overlapped_ptr);
    *out_value = result == X_ERROR_SUCCESS ? are_friends : 0;
    return result;
  } else if (overlapped_ptr) {
    assert_true(!out_value);
    kernel_state()->CompleteOverlappedImmediateEx(
        overlapped_ptr,
        result == X_ERROR_SUCCESS ? X_ERROR_SUCCESS : X_ERROR_FUNCTION_FAILED,
        X_HRESULT_FROM_WIN32(result),
        result == X_ERROR_SUCCESS ? are_friends : 0);
    return X_ERROR_IO_PENDING;
  } else {
    assert_always();
    return X_ERROR_INVALID_PARAMETER;
  }
}
DECLARE_XAM_EXPORT1(XamUserAreUsersFriends, kUserProfiles, kStub);

dword_result_t XamShowSigninUI(dword_t unk, dword_t unk_mask) {
  // Mask values vary. Probably matching user types? Local/remote?
  // Games seem to sit and loop until we trigger this notification.
  kernel_state()->BroadcastNotification(0x00000009, 0);
  return X_ERROR_SUCCESS;
}
DECLARE_XAM_EXPORT1(XamShowSigninUI, kUserProfiles, kStub);

#pragma pack(push, 1)
struct X_XACHIEVEMENT_DETAILS {
  xe::be<uint32_t> id;
  xe::be<uint32_t> label_ptr;
  xe::be<uint32_t> description_ptr;
  xe::be<uint32_t> unachieved_ptr;
  xe::be<uint32_t> image_id;
  xe::be<uint32_t> gamerscore;
  xe::be<uint64_t> unlock_time;
  xe::be<uint32_t> flags;
};
static_assert_size(X_XACHIEVEMENT_DETAILS, 36);
#pragma pack(pop)

dword_result_t XamUserCreateAchievementEnumerator(dword_t title_id,
                                                  dword_t user_index,
                                                  dword_t xuid, dword_t flags,
                                                  dword_t offset, dword_t count,
                                                  lpdword_t buffer_size_ptr,
                                                  lpdword_t handle_ptr) {
  if (buffer_size_ptr) {
    *buffer_size_ptr = sizeof(X_XACHIEVEMENT_DETAILS) * count;
  }

  auto e = new XStaticEnumerator(kernel_state(), count,
                                 sizeof(X_XACHIEVEMENT_DETAILS));
  e->Initialize();

  *handle_ptr = e->handle();

  // Copy achievements into the enumerator if game GPD is loaded
  auto* game_gpd = kernel_state()->user_profile()->GetTitleGpd(title_id);
  if (!game_gpd) {
    XELOGE(
        "XamUserCreateAchievementEnumerator failed to find GPD for title %X!",
        title_id);
    return X_ERROR_SUCCESS;
  }

  static uint32_t placeholder = 0;

  if (!placeholder) {
    wchar_t* placeholder_val = L"<placeholder>";

    placeholder = kernel_memory()->SystemHeapAlloc(
        ((uint32_t)wcslen(placeholder_val) + 1) * 2);
    auto* place_addr = kernel_memory()->TranslateVirtual<wchar_t*>(placeholder);

    memset(place_addr, 0, (wcslen(placeholder_val) + 1) * 2);
    xe::copy_and_swap(place_addr, placeholder_val, wcslen(placeholder_val));
  }

  std::vector<xdbf::Achievement> achievements;
  game_gpd->GetAchievements(&achievements);

  for (auto ach : achievements) {
    auto* details = (X_XACHIEVEMENT_DETAILS*)e->AppendItem();
    details->id = ach.id;
    details->image_id = ach.image_id;
    details->gamerscore = ach.gamerscore;
    details->unlock_time = ach.unlock_time;
    details->flags = ach.flags;

    // TODO: these, allocating guest mem for them every CreateEnum call would be
    // very bad...

    // maybe we could alloc these in guest when the title GPD is first loaded?
    details->label_ptr = placeholder;
    details->description_ptr = placeholder;
    details->unachieved_ptr = placeholder;
  }

  XELOGD("XamUserCreateAchievementEnumerator: added %d items to enumerator",
         e->item_count());

  return X_ERROR_SUCCESS;
}
DECLARE_XAM_EXPORT1(XamUserCreateAchievementEnumerator, kUserProfiles,
                    kSketchy);

dword_result_t XamParseGamerTileKey(lpdword_t key_ptr, lpdword_t out1_ptr,
                                    lpdword_t out2_ptr, lpdword_t out3_ptr) {
  *out1_ptr = 0xC0DE0001;
  *out2_ptr = 0xC0DE0002;
  *out3_ptr = 0xC0DE0003;
  return X_ERROR_SUCCESS;
}
DECLARE_XAM_EXPORT1(XamParseGamerTileKey, kUserProfiles, kStub);

dword_result_t XamReadTileToTexture(dword_t unk1, dword_t unk2, dword_t unk3,
                                    dword_t unk4, lpvoid_t buffer_ptr,
                                    dword_t stride, dword_t height,
                                    dword_t overlapped_ptr) {
  // unk1: const?
  // unk2: out0 from XamParseGamerTileKey
  // unk3: some variant of out1/out2
  // unk4: const?

  if (overlapped_ptr) {
    kernel_state()->CompleteOverlappedImmediate(overlapped_ptr,
                                                X_ERROR_SUCCESS);
    return X_ERROR_IO_PENDING;
  }
  return X_ERROR_SUCCESS;
}
DECLARE_XAM_EXPORT1(XamReadTileToTexture, kUserProfiles, kStub);

dword_result_t XamWriteGamerTile(dword_t arg1, dword_t arg2, dword_t arg3,
                                 dword_t arg4, dword_t arg5,
                                 dword_t overlapped_ptr) {
  if (overlapped_ptr) {
    kernel_state()->CompleteOverlappedImmediate(overlapped_ptr,
                                                X_ERROR_SUCCESS);
    return X_ERROR_IO_PENDING;
  }
  return X_ERROR_SUCCESS;
}
DECLARE_XAM_EXPORT1(XamWriteGamerTile, kUserProfiles, kStub);

dword_result_t XamSessionCreateHandle(lpdword_t handle_ptr) {
  *handle_ptr = 0xCAFEDEAD;
  return X_ERROR_SUCCESS;
}
DECLARE_XAM_EXPORT1(XamSessionCreateHandle, kUserProfiles, kStub);

dword_result_t XamSessionRefObjByHandle(dword_t handle, lpdword_t obj_ptr) {
  assert_true(handle == 0xCAFEDEAD);
  // TODO(PermaNull): Implement this properly,
  // For the time being returning 0xDEADF00D will prevent crashing.
  *obj_ptr = 0xDEADF00D;
  return X_ERROR_SUCCESS;
}
DECLARE_XAM_EXPORT1(XamSessionRefObjByHandle, kUserProfiles, kStub);

}  // namespace xam
}  // namespace kernel
}  // namespace xe

void xe::kernel::xam::RegisterUserExports(
    xe::cpu::ExportResolver* export_resolver, KernelState* kernel_state) {}<|MERGE_RESOLUTION|>--- conflicted
+++ resolved
@@ -21,9 +21,6 @@
 namespace kernel {
 namespace xam {
 
-<<<<<<< HEAD
-X_HRESULT_result_t XamUserGetXUID(dword_t user_index, dword_t type_mask,
-=======
 struct X_PROFILEENUMRESULT {
   xe::be<uint64_t> xuid_offline;  // E0.....
   X_XAMACCOUNTINFO account;
@@ -47,8 +44,8 @@
   profile->xuid_offline = user_profile->xuid();
   profile->device_id = 0xF00D0000;
 
-  auto tag = xe::to_wstring(user_profile->name());
-  xe::copy_and_swap<wchar_t>(profile->account.gamertag, tag.c_str(),
+  auto tag = to_utf16(user_profile->name());
+  xe::copy_and_swap<char16_t>(profile->account.gamertag, tag.c_str(),
                              tag.length());
   profile->account.xuid_online = user_profile->xuid();
 
@@ -101,8 +98,7 @@
 }
 DECLARE_XAM_EXPORT1(XamProfileEnumerate, kUserProfiles, kImplemented);
 
-X_HRESULT_result_t XamUserGetXUID(dword_t user_index, dword_t unk,
->>>>>>> e68057af
+X_HRESULT_result_t XamUserGetXUID(dword_t user_index, dword_t type_mask,
                                   lpqword_t xuid_ptr) {
   if (!xuid_ptr) {
     return X_E_INVALIDARG;
