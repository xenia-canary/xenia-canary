/**
 ******************************************************************************
 * Xenia : Xbox 360 Emulator Research Project                                 *
 ******************************************************************************
 * Copyright 2020 Ben Vanik. All rights reserved.                             *
 * Released under the BSD license - see LICENSE in the root for more details. *
 ******************************************************************************
 */

#include "xenia/base/logging.h"
<<<<<<< HEAD
#include "xenia/base/cvar.h"
=======
#include "xenia/base/string_util.h"
>>>>>>> d1f7ee35
#include "xenia/kernel/kernel_state.h"
#include "xenia/kernel/user_module.h"
#include "xenia/kernel/util/shim_utils.h"
#include "xenia/kernel/xam/xam_module.h"
#include "xenia/kernel/xam/xam_private.h"
#include "xenia/kernel/xenumerator.h"
#include "xenia/kernel/xthread.h"
#include "xenia/xbox.h"

#if XE_PLATFORM_WIN32
#include "xenia/base/platform_win.h"
#endif

#include "third_party/fmt/include/fmt/format.h"

DEFINE_int32(avpack, 8, "Video modes", "Video");

namespace xe {
namespace kernel {
namespace xam {

constexpr uint32_t X_LANGUAGE_ENGLISH = 1;
constexpr uint32_t X_LANGUAGE_JAPANESE = 2;

dword_result_t XamFeatureEnabled(dword_t unk) { return 0; }
DECLARE_XAM_EXPORT1(XamFeatureEnabled, kNone, kStub);

// Empty stub schema binary.
uint8_t schema_bin[] = {
    0x00, 0x00, 0x00, 0x00, 0x00, 0x00, 0x00, 0x00, 0x00, 0x00, 0x00,
    0x00, 0x00, 0x00, 0x00, 0x2C, 0x00, 0x00, 0x00, 0x2C, 0x00, 0x00,
    0x00, 0x2C, 0x00, 0x00, 0x00, 0x04, 0x00, 0x00, 0x00, 0x2C, 0x00,
    0x00, 0x00, 0x00, 0x00, 0x2C, 0x00, 0x00, 0x00, 0x00, 0x00, 0x18,
};

dword_result_t XamGetOnlineSchema() {
  static uint32_t schema_guest = 0;

  if (!schema_guest) {
    schema_guest =
        kernel_state()->memory()->SystemHeapAlloc(8 + sizeof(schema_bin));
    auto schema = kernel_state()->memory()->TranslateVirtual(schema_guest);
    std::memcpy(schema + 8, schema_bin, sizeof(schema_bin));
    xe::store_and_swap<uint32_t>(schema + 0, schema_guest + 8);
    xe::store_and_swap<uint32_t>(schema + 4, sizeof(schema_bin));
  }

  // return pointer to the schema ptr/schema size struct
  return schema_guest;
}
DECLARE_XAM_EXPORT1(XamGetOnlineSchema, kNone, kImplemented);

#if XE_PLATFORM_WIN32
static SYSTEMTIME xeGetLocalSystemTime(uint64_t filetime) {
  FILETIME t;
  t.dwHighDateTime = filetime >> 32;
  t.dwLowDateTime = (uint32_t)filetime;

  SYSTEMTIME st;
  SYSTEMTIME local_st;
  FileTimeToSystemTime(&t, &st);
  SystemTimeToTzSpecificLocalTime(NULL, &st, &local_st);
  return local_st;
}
#endif

void XamFormatDateString(dword_t unk, qword_t filetime, lpvoid_t output_buffer,
                         dword_t output_count) {
  std::memset(output_buffer, 0, output_count * sizeof(char16_t));

// TODO: implement this for other platforms
#if XE_PLATFORM_WIN32
  auto st = xeGetLocalSystemTime(filetime);
  // TODO: format this depending on users locale?
  auto str = fmt::format(u"{:02d}/{:02d}/{}", st.wMonth, st.wDay, st.wYear);
  xe::string_util::copy_and_swap_truncating(output_buffer.as<char16_t*>(), str,
                                            output_count);
#else
  assert_always();
#endif
}
DECLARE_XAM_EXPORT1(XamFormatDateString, kNone, kImplemented);

void XamFormatTimeString(dword_t unk, qword_t filetime, lpvoid_t output_buffer,
                         dword_t output_count) {
  std::memset(output_buffer, 0, output_count * sizeof(char16_t));

// TODO: implement this for other platforms
#if XE_PLATFORM_WIN32
  auto st = xeGetLocalSystemTime(filetime);
  // TODO: format this depending on users locale?
  auto str = fmt::format(u"{:02d}:{:02d}", st.wHour, st.wMinute);
  xe::string_util::copy_and_swap_truncating(output_buffer.as<char16_t*>(), str,
                                            output_count);
#else
  assert_always();
#endif
}
DECLARE_XAM_EXPORT1(XamFormatTimeString, kNone, kImplemented);

dword_result_t keXamBuildResourceLocator(uint64_t module,
                                         const std::u16string& container,
                                         const std::u16string& resource,
                                         lpvoid_t buffer_ptr,
                                         uint32_t buffer_count) {
  std::u16string path;
  if (!module) {
    path = fmt::format(u"file://media:/{}.xzp#{}", container, resource);
    XELOGD(
        "XamBuildResourceLocator({0}) returning locator to local file {0}.xzp",
        xe::to_utf8(container));
  } else {
    path = fmt::format(u"section://{:X},{}#{}", (uint32_t)module, container,
                       resource);
  }
<<<<<<< HEAD
  auto copy_count = std::min(size_t(buffer_count), path.size());
  xe::copy_and_swap(buffer_ptr.as<char16_t*>(), path.c_str(), copy_count);
  (buffer_ptr.as<char16_t*>())[copy_count] = 0;
=======
  xe::string_util::copy_and_swap_truncating(buffer_ptr.as<char16_t*>(), path,
                                            buffer_count);
>>>>>>> d1f7ee35
  return 0;
}

dword_result_t XamBuildResourceLocator(qword_t module, lpu16string_t container,
                                       lpu16string_t resource,
                                       lpvoid_t buffer_ptr,
                                       dword_t buffer_count) {
  return keXamBuildResourceLocator(module, container.value(), resource.value(),
                                   buffer_ptr, buffer_count);
}
DECLARE_XAM_EXPORT1(XamBuildResourceLocator, kNone, kImplemented);

dword_result_t XamBuildGamercardResourceLocator(lpu16string_t filename,
                                                lpvoid_t buffer_ptr,
                                                dword_t buffer_count) {
  // On an actual xbox these funcs would return a locator to xam.xex resources,
  // but for Xenia we can return a locator to the resources as local files. (big
  // thanks to MS for letting XamBuildResourceLocator return local file
  // locators!)

  // If you're running an app that'll need them, make sure to extract xam.xex
  // resources with xextool ("xextool -d . xam.xex") and add a .xzp extension.

  return keXamBuildResourceLocator(0, u"gamercrd", filename.value(), buffer_ptr,
                                   buffer_count);
}
DECLARE_XAM_EXPORT1(XamBuildGamercardResourceLocator, kNone, kImplemented);

dword_result_t XamBuildSharedSystemResourceLocator(lpu16string_t filename,
                                                   lpvoid_t buffer_ptr,
                                                   dword_t buffer_count) {
  // see notes inside XamBuildGamercardResourceLocator above
  return keXamBuildResourceLocator(0, u"shrdres", filename.value(), buffer_ptr,
                                   buffer_count);
}
DECLARE_XAM_EXPORT1(XamBuildSharedSystemResourceLocator, kNone, kImplemented);

dword_result_t XamBuildLegacySystemResourceLocator(lpu16string_t filename,
                                                   lpvoid_t buffer_ptr,
                                                   dword_t buffer_count) {
  return XamBuildSharedSystemResourceLocator(filename, buffer_ptr,
                                             buffer_count);
}
DECLARE_XAM_EXPORT1(XamBuildLegacySystemResourceLocator, kNone, kImplemented);

dword_result_t XamBuildXamResourceLocator(lpu16string_t filename,
                                          lpvoid_t buffer_ptr,
                                          dword_t buffer_count) {
  return keXamBuildResourceLocator(0, u"xam", filename.value(), buffer_ptr,
                                   buffer_count);
}
DECLARE_XAM_EXPORT1(XamBuildXamResourceLocator, kNone, kImplemented);

dword_result_t XamGetSystemVersion() {
  // eh, just picking one. If we go too low we may break new games, but
  // this value seems to be used for conditionally loading symbols and if
  // we pretend to be old we have less to worry with implementing.
  // 0x200A3200
  // 0x20096B00
  return 0;
}
DECLARE_XAM_EXPORT1(XamGetSystemVersion, kNone, kStub);

void XCustomRegisterDynamicActions() {
  // ???
}
DECLARE_XAM_EXPORT1(XCustomRegisterDynamicActions, kNone, kStub);

dword_result_t XGetAVPack() {
  // Value from https://github.com/Free60Project/libxenon/blob/920146f/libxenon/drivers/xenos/xenos_videomodes.h
  // DWORD
  // Not sure what the values are for this, but 6 is VGA.
  // Other likely values are 3/4/8 for HDMI or something.
  // Games seem to use this as a PAL check - if the result is not 3/4/6/8
  // they explode with errors if not in PAL mode.
  return (cvars::avpack);
}
DECLARE_XAM_EXPORT1(XGetAVPack, kNone, kStub);

uint32_t xeXGetGameRegion() { return 0xFFFFu; }

dword_result_t XGetGameRegion() { return xeXGetGameRegion(); }
DECLARE_XAM_EXPORT1(XGetGameRegion, kNone, kStub);

dword_result_t XGetLanguage() {
  uint32_t desired_language = X_LANGUAGE_ENGLISH;

  // Switch the language based on game region.
  // TODO(benvanik): pull from xex header.
  uint32_t game_region = XEX_REGION_NTSCU;
  if (game_region & XEX_REGION_NTSCU) {
    desired_language = X_LANGUAGE_ENGLISH;
  } else if (game_region & XEX_REGION_NTSCJ) {
    desired_language = X_LANGUAGE_JAPANESE;
  }
  // Add more overrides?

  return desired_language;
}
DECLARE_XAM_EXPORT1(XGetLanguage, kNone, kImplemented);

dword_result_t XamGetExecutionId(lpdword_t info_ptr) {
  auto module = kernel_state()->GetExecutableModule();
  assert_not_null(module);

  uint32_t guest_hdr_ptr;
  X_STATUS result =
      module->GetOptHeader(XEX_HEADER_EXECUTION_INFO, &guest_hdr_ptr);

  if (XFAILED(result)) {
    return result;
  }

  *info_ptr = guest_hdr_ptr;
  return X_STATUS_SUCCESS;
}
DECLARE_XAM_EXPORT1(XamGetExecutionId, kNone, kImplemented);

dword_result_t XamLoaderSetLaunchData(lpvoid_t data, dword_t size) {
  auto xam = kernel_state()->GetKernelModule<XamModule>("xam.xex");
  auto& loader_data = xam->loader_data();
  loader_data.launch_data_present = size ? true : false;
  loader_data.launch_data.resize(size);
  std::memcpy(loader_data.launch_data.data(), data, size);
  return 0;
}
DECLARE_XAM_EXPORT1(XamLoaderSetLaunchData, kNone, kSketchy);

dword_result_t XamLoaderGetLaunchDataSize(lpdword_t size_ptr) {
  if (!size_ptr) {
    return X_ERROR_INVALID_PARAMETER;
  }

  auto xam = kernel_state()->GetKernelModule<XamModule>("xam.xex");
  auto& loader_data = xam->loader_data();
  if (!loader_data.launch_data_present) {
    *size_ptr = 0;
    return X_ERROR_NOT_FOUND;
  }

  *size_ptr = uint32_t(xam->loader_data().launch_data.size());
  return X_ERROR_SUCCESS;
}
DECLARE_XAM_EXPORT1(XamLoaderGetLaunchDataSize, kNone, kSketchy);

dword_result_t XamLoaderGetLaunchData(lpvoid_t buffer_ptr,
                                      dword_t buffer_size) {
  auto xam = kernel_state()->GetKernelModule<XamModule>("xam.xex");
  auto& loader_data = xam->loader_data();
  if (!loader_data.launch_data_present) {
    return X_ERROR_NOT_FOUND;
  }

  uint32_t copy_size =
      std::min(uint32_t(loader_data.launch_data.size()), uint32_t(buffer_size));
  std::memcpy(buffer_ptr, loader_data.launch_data.data(), copy_size);
  return X_ERROR_SUCCESS;
}
DECLARE_XAM_EXPORT1(XamLoaderGetLaunchData, kNone, kSketchy);

void XamLoaderLaunchTitle(lpstring_t raw_name_ptr, dword_t flags) {
  auto xam = kernel_state()->GetKernelModule<XamModule>("xam.xex");

  auto& loader_data = xam->loader_data();
  loader_data.launch_flags = flags;

  // Translate the launch path to a full path.
  if (raw_name_ptr) {
    auto path = raw_name_ptr.value();
    if (path.empty()) {
      loader_data.launch_path = "game:\\default.xex";
    } else {
      if (xe::utf8::find_name_from_guest_path(path) == path) {
        path = xe::utf8::join_guest_paths(
            xe::utf8::find_base_guest_path(
                kernel_state()->GetExecutableModule()->path()),
            path);
      }
      loader_data.launch_path = path;
    }
  } else {
    assert_always("Game requested exit to dashboard via XamLoaderLaunchTitle");
  }

  // This function does not return.
  kernel_state()->TerminateTitle();
}
DECLARE_XAM_EXPORT1(XamLoaderLaunchTitle, kNone, kSketchy);

void XamLoaderTerminateTitle() {
  // This function does not return.
  kernel_state()->TerminateTitle();
}
DECLARE_XAM_EXPORT1(XamLoaderTerminateTitle, kNone, kSketchy);

dword_result_t XamAlloc(dword_t unk, dword_t size, lpdword_t out_ptr) {
  assert_true(unk == 0);

  // Allocate from the heap. Not sure why XAM does this specially, perhaps
  // it keeps stuff in a separate heap?
  uint32_t ptr = kernel_state()->memory()->SystemHeapAlloc(size);
  *out_ptr = ptr;

  return X_ERROR_SUCCESS;
}
DECLARE_XAM_EXPORT1(XamAlloc, kMemory, kImplemented);

dword_result_t XamFree(lpdword_t ptr) {
  kernel_state()->memory()->SystemHeapFree(ptr.guest_address());

  return X_ERROR_SUCCESS;
}
DECLARE_XAM_EXPORT1(XamFree, kMemory, kImplemented);

// https://github.com/LestaD/SourceEngine2007/blob/master/se2007/engine/xboxsystem.cpp#L518
dword_result_t XamEnumerate(dword_t handle, dword_t flags, lpvoid_t buffer,
                            dword_t buffer_length, lpdword_t items_returned,
                            pointer_t<XAM_OVERLAPPED> overlapped) {
  assert_true(flags == 0);

  auto e = kernel_state()->object_table()->LookupObject<XEnumerator>(handle);
  if (!e) {
    if (overlapped) {
      kernel_state()->CompleteOverlappedImmediateEx(
          overlapped, X_ERROR_INVALID_HANDLE, X_ERROR_INVALID_HANDLE, 0);
      return X_ERROR_IO_PENDING;
    } else {
      return X_ERROR_INVALID_HANDLE;
    }
  }

  size_t actual_buffer_length = (uint32_t)buffer_length;
  if (buffer_length == e->items_per_enumerate()) {
    // Known culprits:
    //   Final Fight: Double Impact (saves)
    XELOGW(
        "Broken usage of XamEnumerate! buffer length=%.X vs actual length=%.X "
        "(item size=%.X, items per enumerate=%u)",
        (uint32_t)buffer_length, actual_buffer_length, e->item_size(),
        e->items_per_enumerate());
    // actual_buffer_length = e->item_size() * e->items_per_enumerate();
    // leaving old method commented for now until more widely tested
    // Don't trust buffer_length. It might be invalid (Based on "Resonance of fate")
    // also fixes "Angry Birds" - Thanks Gliniak
    actual_buffer_length = e->item_count() * e->item_size();
  }

  X_RESULT result;
  uint32_t item_count = 0;

  if (actual_buffer_length < e->item_size()) {
    result = X_ERROR_INSUFFICIENT_BUFFER;
  } else if (e->current_item() >= e->item_count()) {
    result = X_ERROR_NO_MORE_FILES;
  } else {
    auto item_buffer = buffer.as<uint8_t*>();
    auto max_items = actual_buffer_length / e->item_size();
    while (max_items--) {
      if (!e->WriteItem(item_buffer)) {
        break;
      }
      item_buffer += e->item_size();
      item_count++;
    }
    result = X_ERROR_SUCCESS;
  }

  if (items_returned) {
    assert_true(!overlapped);
    *items_returned = result == X_ERROR_SUCCESS ? item_count : 0;
    return result;
  } else if (overlapped) {
    assert_true(!items_returned);
    kernel_state()->CompleteOverlappedImmediateEx(
        overlapped,
        result == X_ERROR_SUCCESS ? X_ERROR_SUCCESS : X_ERROR_FUNCTION_FAILED,
        X_HRESULT_FROM_WIN32(result),
        result == X_ERROR_SUCCESS ? item_count : 0);
    return X_ERROR_IO_PENDING;
  } else {
    assert_always();
    return X_ERROR_INVALID_PARAMETER;
  }
}
DECLARE_XAM_EXPORT1(XamEnumerate, kNone, kImplemented);

dword_result_t XamCreateEnumeratorHandle(unknown_t unk1, unknown_t unk2,
                                         unknown_t unk3, unknown_t unk4,
                                         unknown_t unk5, unknown_t unk6,
                                         unknown_t unk7, unknown_t unk8) {
  return X_ERROR_INVALID_PARAMETER;
}
DECLARE_XAM_EXPORT1(XamCreateEnumeratorHandle, kNone, kStub);

dword_result_t XamGetPrivateEnumStructureFromHandle(unknown_t unk1,
                                                    unknown_t unk2) {
  return X_ERROR_INVALID_PARAMETER;
}
DECLARE_XAM_EXPORT1(XamGetPrivateEnumStructureFromHandle, kNone, kStub);

dword_result_t XamQueryLiveHiveW(lpu16string_t name, lpvoid_t out_buf,
                                 dword_t out_size, dword_t type /* guess */) {
  return X_STATUS_INVALID_PARAMETER_1;
}
DECLARE_XAM_EXPORT1(XamQueryLiveHiveW, kNone, kStub);

void RegisterInfoExports(xe::cpu::ExportResolver* export_resolver,
                         KernelState* kernel_state) {}

}  // namespace xam
}  // namespace kernel
}  // namespace xe<|MERGE_RESOLUTION|>--- conflicted
+++ resolved
@@ -8,11 +8,8 @@
  */
 
 #include "xenia/base/logging.h"
-<<<<<<< HEAD
 #include "xenia/base/cvar.h"
-=======
 #include "xenia/base/string_util.h"
->>>>>>> d1f7ee35
 #include "xenia/kernel/kernel_state.h"
 #include "xenia/kernel/user_module.h"
 #include "xenia/kernel/util/shim_utils.h"
@@ -128,14 +125,8 @@
     path = fmt::format(u"section://{:X},{}#{}", (uint32_t)module, container,
                        resource);
   }
-<<<<<<< HEAD
-  auto copy_count = std::min(size_t(buffer_count), path.size());
-  xe::copy_and_swap(buffer_ptr.as<char16_t*>(), path.c_str(), copy_count);
-  (buffer_ptr.as<char16_t*>())[copy_count] = 0;
-=======
   xe::string_util::copy_and_swap_truncating(buffer_ptr.as<char16_t*>(), path,
                                             buffer_count);
->>>>>>> d1f7ee35
   return 0;
 }
 
