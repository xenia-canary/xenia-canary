--- conflicted
+++ resolved
@@ -288,16 +288,13 @@
 }
 DECLARE_XAM_EXPORT1(NetDll_WSACleanup, kNetworking, kImplemented);
 
-<<<<<<< HEAD
 // Instead of using dedicated storage for WSA error like on OS.
 // Xbox shares space between normal error codes and WSA errors.
 // This under the hood returns directly value received from RtlGetLastError.
-dword_result_t NetDll_WSAGetLastError() { return XThread::GetLastError(); }
-=======
 dword_result_t NetDll_WSAGetLastError_entry() {
   return XThread::GetLastError();
 }
->>>>>>> 37aa3d12
+
 DECLARE_XAM_EXPORT1(NetDll_WSAGetLastError, kNetworking, kImplemented);
 
 dword_result_t NetDll_WSARecvFrom_entry(
@@ -859,19 +856,12 @@
   }
 };
 
-<<<<<<< HEAD
-int_result_t NetDll_select(dword_t caller, dword_t nfds,
-                           pointer_t<x_fd_set> readfds,
-                           pointer_t<x_fd_set> writefds,
-                           pointer_t<x_fd_set> exceptfds,
-                           lpvoid_t timeout_ptr) {
-=======
-int_result_t NetDll_select_entry(int_t caller, int_t nfds,
+
+int_result_t NetDll_select_entry(dword_t caller, dword_t nfds,
                                  pointer_t<x_fd_set> readfds,
                                  pointer_t<x_fd_set> writefds,
                                  pointer_t<x_fd_set> exceptfds,
                                  lpvoid_t timeout_ptr) {
->>>>>>> 37aa3d12
   host_set host_readfds = {0};
   fd_set native_readfds = {0};
   if (readfds) {
@@ -1020,9 +1010,8 @@
 }
 DECLARE_XAM_EXPORT1(NetDll_WSASetLastError, kNetworking, kImplemented);
 
-<<<<<<< HEAD
-dword_result_t NetDll_getsockname(dword_t caller, dword_t socket_handle,
-                                  lpvoid_t buf_ptr, lpdword_t len_ptr) {
+dword_result_t NetDll_getsockname_entry(dword_t caller, dword_t socket_handle,
+                                        lpvoid_t buf_ptr, lpdword_t len_ptr) {
   auto socket =
       kernel_state()->object_table()->LookupObject<XSocket>(socket_handle);
   if (!socket) {
@@ -1043,11 +1032,6 @@
 }
 DECLARE_XAM_EXPORT1(NetDll_getsockname, kNetworking, kImplemented);
 
-void RegisterNetExports(xe::cpu::ExportResolver* export_resolver,
-                        KernelState* kernel_state) {}
-
-=======
->>>>>>> 37aa3d12
 }  // namespace xam
 }  // namespace kernel
 }  // namespace xe
