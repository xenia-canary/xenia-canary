--- conflicted
+++ resolved
@@ -77,15 +77,9 @@
 
   // Package root path:
   // content_root/title_id/type_name/
-<<<<<<< HEAD
-  auto package_root = xe::join_paths(
-      root_path_, xe::join_paths(title_id_str, content_type_str));
-  return package_root + xe::kWPathSeparator;
-=======
   auto package_root =
       xe::join_paths(root_path_, xe::join_paths(title_id, type_name));
   return package_root + xe::kPathSeparator<wchar_t>;
->>>>>>> b085837f
 }
 
 std::wstring ContentManager::ResolvePackagePath(const XCONTENT_DATA& data) {
@@ -94,17 +88,7 @@
   auto package_root = ResolvePackageRoot(data.content_type);
   auto package_path =
       xe::join_paths(package_root, xe::to_wstring(data.file_name));
-<<<<<<< HEAD
-
-  // Add slash to end of path if this is a folder
-  // (or package doesn't exist, meaning we're creating a new folder)
-  if (!xe::filesystem::PathExists(package_path) ||
-      xe::filesystem::IsFolder(package_path)) {
-    package_path += xe::kPathSeparator;
-  }
-=======
   package_path += xe::kPathSeparator<char>;
->>>>>>> b085837f
   return package_path;
 }
 
