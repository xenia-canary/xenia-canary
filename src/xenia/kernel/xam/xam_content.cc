--- conflicted
+++ resolved
@@ -197,19 +197,11 @@
 
     if (disposition == kDispositionState::Create) {
       result = content_manager->CreateContent(root_name, content_data);
-<<<<<<< HEAD
       if (XSUCCEEDED(result)) {
         content_manager->WriteContentHeaderFile(&content_data);
       }
-    } else if (open) {
-=======
     } else if (disposition == kDispositionState::Open) {
->>>>>>> c5e6352c
       result = content_manager->OpenContent(root_name, content_data);
-    }
-
-    if (disposition_ptr) {
-      *disposition_ptr = static_cast<uint32_t>(disposition);
     }
 
     if (license_mask_ptr && XSUCCEEDED(result)) {
@@ -222,16 +214,11 @@
     }
 
     extended_error = X_HRESULT_FROM_WIN32(result);
-<<<<<<< HEAD
-    length = disposition;
+    length = static_cast<uint32_t>(disposition);
 
     if (result && overlapped_ptr) {
       result = X_ERROR_FUNCTION_FAILED;
     }
-
-=======
-    length = static_cast<uint32_t>(disposition);
->>>>>>> c5e6352c
     return result;
   };
 
@@ -453,7 +440,6 @@
 dword_result_t XamSwapDisc_entry(
     dword_t disc_number, pointer_t<X_KEVENT> completion_handle,
     pointer_t<X_SWAPDISC_ERROR_MESSAGE> error_message) {
-
   xex2_opt_execution_info* info = nullptr;
   kernel_state()->GetExecutableModule()->GetOptHeader(XEX_HEADER_EXECUTION_INFO,
                                                       &info);
