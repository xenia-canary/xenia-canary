--- conflicted
+++ resolved
@@ -113,46 +113,7 @@
     // Close the file.
     file->Destroy();
   }
-
-<<<<<<< HEAD
-  // Only XEX returns X_STATUS_PENDING
-  if (result != X_STATUS_PENDING) {
-    return result;
-  }
-
-  if (cvars::xex_apply_patches) {
-    // Search for xexp patch file
-    auto patch_entry = kernel_state()->file_system()->ResolvePath(path_ + "p");
-
-    if (patch_entry) {
-      auto patch_path = patch_entry->absolute_path();
-
-      XELOGI("Loading XEX patch from {}", patch_path);
-
-      auto patch_module = object_ref<UserModule>(new UserModule(kernel_state_));
-      result = patch_module->LoadFromFile(patch_path);
-      if (!result) {
-        result = patch_module->xex_module()->ApplyPatch(xex_module());
-        if (result) {
-          XELOGE("Failed to apply XEX patch, code: {}", result);
-        }
-      } else {
-        XELOGE("Failed to load XEX patch, code: {}", result);
-      }
-
-      if (result) {
-        return X_STATUS_UNSUCCESSFUL;
-      }
-    }
-  }
-
-  CalculateHash();
-
-  XELOGI("Module hash: {:016X} for {}", hash_, name_);
-  return LoadXexContinue();
-=======
   return result;
->>>>>>> c65f240c
 }
 
 X_STATUS UserModule::LoadFromMemory(const void* addr, const size_t length) {
