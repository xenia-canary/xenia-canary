--- conflicted
+++ resolved
@@ -15,15 +15,13 @@
 #include "xenia/kernel/xboxkrnl/xboxkrnl_private.h"
 #include "xenia/xbox.h"
 
-<<<<<<< HEAD
 DEFINE_int32(game_language, 1,
              "The language for the game to run in. 1=EN / 2=JP / 3=DE / 4=FR / "
              "5=ES / 6=IT / 7=KR / 8=CN",
              "General");
-=======
+             
 DEFINE_bool(xconfig_initial_setup, false,
             "Enable the dashboard initial setup/OOBE", "Kernel");
->>>>>>> 70df4f42
 
 namespace xe {
 namespace kernel {
