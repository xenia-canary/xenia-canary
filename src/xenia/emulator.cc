/**
 ******************************************************************************
 * Xenia : Xbox 360 Emulator Research Project                                 *
 ******************************************************************************
 * Copyright 2020 Ben Vanik. All rights reserved.                             *
 * Released under the BSD license - see LICENSE in the root for more details. *
 ******************************************************************************
 */

#include "xenia/emulator.h"

#include <cinttypes>

#include "config.h"
#include "third_party/fmt/include/fmt/format.h"
#include "xenia/app/emulator_window.h"
#include "xenia/apu/audio_system.h"
#include "xenia/base/assert.h"
#include "xenia/base/byte_stream.h"
#include "xenia/base/clock.h"
#include "xenia/base/cvar.h"
#include "xenia/base/debugging.h"
#include "xenia/base/exception_handler.h"
#include "xenia/base/logging.h"
#include "xenia/base/mapped_memory.h"
#include "xenia/base/profiling.h"
#include "xenia/base/string.h"
#include "xenia/cpu/backend/code_cache.h"
#include "xenia/cpu/backend/x64/x64_backend.h"
#include "xenia/cpu/cpu_flags.h"
#include "xenia/cpu/thread_state.h"
#include "xenia/gpu/graphics_system.h"
#include "xenia/hid/input_driver.h"
#include "xenia/hid/input_system.h"
#include "xenia/kernel/kernel_state.h"
#include "xenia/kernel/user_module.h"
#include "xenia/kernel/util/gameinfo_utils.h"
#include "xenia/kernel/xam/xam_module.h"
#include "xenia/kernel/xam/xdbf/xdbf.h"
#include "xenia/kernel/xbdm/xbdm_module.h"
#include "xenia/kernel/xboxkrnl/xboxkrnl_module.h"
#include "xenia/memory.h"
#include "xenia/ui/file_picker.h"
#include "xenia/ui/imgui_dialog.h"
#include "xenia/vfs/devices/disc_image_device.h"
#include "xenia/vfs/devices/host_path_device.h"
#include "xenia/vfs/devices/null_device.h"
#include "xenia/vfs/devices/stfs_container_device.h"
#include "xenia/vfs/virtual_file_system.h"

DEFINE_double(time_scalar, 1.0,
              "Scalar used to speed or slow time (1x, 2x, 1/2x, etc).",
              "General");
DEFINE_string(
    launch_module, "",
    "Executable to launch from the .iso or the package instead of default.xex "
    "or the module specified by the game. Leave blank to launch the default "
    "module.",
    "General");

namespace xe {

Emulator::Emulator(const std::filesystem::path& command_line,
                   const std::filesystem::path& storage_root,
                   const std::filesystem::path& content_root)
    : on_launch(),
      on_terminate(),
      on_exit(),
      command_line_(command_line),
      storage_root_(storage_root),
      content_root_(content_root),
      game_title_(),
      display_window_(nullptr),
      memory_(),
      audio_system_(),
      graphics_system_(),
      input_system_(),
      export_resolver_(),
      file_system_(),
      kernel_state_(),
      main_thread_(),
      title_id_(0),
      paused_(false),
      restoring_(false),
      restore_fence_() {}

Emulator::~Emulator() {
  // Note that we delete things in the reverse order they were initialized.

  // Give the systems time to shutdown before we delete them.
  if (graphics_system_) {
    graphics_system_->Shutdown();
  }
  if (audio_system_) {
    audio_system_->Shutdown();
  }

  input_system_.reset();
  graphics_system_.reset();
  audio_system_.reset();

  kernel_state_.reset();
  file_system_.reset();

  processor_.reset();

  export_resolver_.reset();

  ExceptionHandler::Uninstall(Emulator::ExceptionCallbackThunk, this);
}

X_STATUS Emulator::Setup(
    ui::Window* display_window,
    std::function<std::unique_ptr<apu::AudioSystem>(cpu::Processor*)>
        audio_system_factory,
    std::function<std::unique_ptr<gpu::GraphicsSystem>()>
        graphics_system_factory,
    std::function<std::vector<std::unique_ptr<hid::InputDriver>>(ui::Window*)>
        input_driver_factory) {
  X_STATUS result = X_STATUS_UNSUCCESSFUL;

  display_window_ = display_window;

  // Initialize clock.
  // 360 uses a 50MHz clock.
  Clock::set_guest_tick_frequency(50000000);
  // We could reset this with save state data/constant value to help replays.
  Clock::set_guest_system_time_base(Clock::QueryHostSystemTime());
  // This can be adjusted dynamically, as well.
  Clock::set_guest_time_scalar(cvars::time_scalar);

  // Before we can set thread affinity we must enable the process to use all
  // logical processors.
  xe::threading::EnableAffinityConfiguration();

  // Create memory system first, as it is required for other systems.
  memory_ = std::make_unique<Memory>();
  if (!memory_->Initialize()) {
    return false;
  }

  // Shared export resolver used to attach and query for HLE exports.
  export_resolver_ = std::make_unique<xe::cpu::ExportResolver>();

  std::unique_ptr<xe::cpu::backend::Backend> backend;
  if (!backend) {
#if defined(XENIA_HAS_X64_BACKEND) && XENIA_HAS_X64_BACKEND
    if (cvars::cpu == "x64") {
      backend.reset(new xe::cpu::backend::x64::X64Backend());
    }
#endif  // XENIA_HAS_X64_BACKEND
    if (cvars::cpu == "any") {
#if defined(XENIA_HAS_X64_BACKEND) && XENIA_HAS_X64_BACKEND
      if (!backend) {
        backend.reset(new xe::cpu::backend::x64::X64Backend());
      }
#endif  // XENIA_HAS_X64_BACKEND
    }
  }

  // Initialize the CPU.
  processor_ = std::make_unique<xe::cpu::Processor>(memory_.get(),
                                                    export_resolver_.get());
  if (!processor_->Setup(std::move(backend))) {
    return X_STATUS_UNSUCCESSFUL;
  }

  // Initialize the APU.
  if (audio_system_factory) {
    audio_system_ = audio_system_factory(processor_.get());
    if (!audio_system_) {
      return X_STATUS_NOT_IMPLEMENTED;
    }
  }

  // Initialize the GPU.
  graphics_system_ = graphics_system_factory();
  if (!graphics_system_) {
    return X_STATUS_NOT_IMPLEMENTED;
  }

  // Initialize the HID.
  input_system_ = std::make_unique<xe::hid::InputSystem>(display_window_);
  if (!input_system_) {
    return X_STATUS_NOT_IMPLEMENTED;
  }
  if (input_driver_factory) {
    auto input_drivers = input_driver_factory(display_window_);
    for (size_t i = 0; i < input_drivers.size(); ++i) {
      input_system_->AddDriver(std::move(input_drivers[i]));
    }
  }

  result = input_system_->Setup();
  if (result) {
    return result;
  }

  // Bring up the virtual filesystem used by the kernel.
  file_system_ = std::make_unique<xe::vfs::VirtualFileSystem>();

  // Shared kernel state.
  kernel_state_ = std::make_unique<xe::kernel::KernelState>(this);

  // Setup the core components.
  result = graphics_system_->Setup(processor_.get(), kernel_state_.get(),
                                   display_window_);
  if (result) {
    return result;
  }

  if (audio_system_) {
    result = audio_system_->Setup(kernel_state_.get());
    if (result) {
      return result;
    }
  }

#define LOAD_KERNEL_MODULE(t) \
  static_cast<void>(kernel_state_->LoadKernelModule<kernel::t>())
  // HLE kernel modules.
  LOAD_KERNEL_MODULE(xboxkrnl::XboxkrnlModule);
  LOAD_KERNEL_MODULE(xam::XamModule);
  LOAD_KERNEL_MODULE(xbdm::XbdmModule);
#undef LOAD_KERNEL_MODULE

  // Initialize emulator fallback exception handling last.
  ExceptionHandler::Install(Emulator::ExceptionCallbackThunk, this);

  if (display_window_) {
    // Finish initializing the display.
    display_window_->loop()->PostSynchronous([this]() {
      xe::ui::GraphicsContextLock context_lock(display_window_->context());
      Profiler::set_window(display_window_);
    });
  }

  return result;
}

X_STATUS Emulator::TerminateTitle() {
  if (!is_title_open()) {
    return X_STATUS_UNSUCCESSFUL;
  }

  kernel_state_->TerminateTitle();
  title_id_ = 0;
  game_title_ = "";
  on_terminate();
  return X_STATUS_SUCCESS;
}

X_STATUS Emulator::LaunchPath(const std::filesystem::path& path,
                              bool discSwap) {
  // Launch based on file type.
  // This is a silly guess based on file extension.
  if (!path.has_extension()) {
    // Likely an STFS container.
    return LaunchStfsContainer(path, discSwap);
  };
  auto extension = xe::utf8::lower_ascii(xe::path_to_utf8(path.extension()));
  if (extension == ".xex" || extension == ".elf" || extension == ".exe") {
    // Treat as a naked xex file.
    return LaunchXexFile(path, discSwap);
  } else {
    // Assume a disc image.
    return LaunchDiscImage(path, discSwap);
  }
}

X_STATUS Emulator::LaunchXexFile(const std::filesystem::path& path,
                                 bool discSwap) {
  // We create a virtual filesystem pointing to its directory and symlink
  // that to the game filesystem.
  // e.g., /my/files/foo.xex will get a local fs at:
  // \\Device\\Harddisk0\\Partition1
  // and then get that symlinked to game:\, so
  // -> game:\foo.xex

  // Register local directory as some commonly used mount paths
  const std::string_view mount_paths[] = {
      "\\Device\\Harddisk0\\Partition0",
      "\\Device\\Harddisk0\\Partition1",
      "\\Device\\Harddisk0\\Partition1\\DEVKIT",
      "\\Device\\LauncherData",
      "\\SystemRoot",
      "\\savedisk"
  };

  // Register the local directory in the virtual filesystem.
  auto parent_path = path.parent_path();
  for (auto mount_path : mount_paths) {
    auto device = std::make_unique<vfs::HostPathDevice>(mount_path, parent_path, true);
    if (!device->Initialize()) {
      XELOGE("Unable to scan host path");
      return X_STATUS_NO_SUCH_FILE;
    }
    if (!file_system_->RegisterDevice(std::move(device))) {
      XELOGE("Unable to register host path as {}", mount_path);
      return X_STATUS_NO_SUCH_FILE;
    }
  }

  // Create symlinks to the device.
  file_system_->RegisterSymbolicLink("game:", mount_paths[0]);
  file_system_->RegisterSymbolicLink("d:", mount_paths[0]);

  // Get just the filename (foo.xex).
  auto file_name = path.filename();

  // Launch the game.
  auto fs_path = "game:\\" + xe::path_to_utf8(file_name);
  return !discSwap ? CompleteLaunch(path, fs_path) : X_STATUS_SUCCESS;
}

X_STATUS Emulator::LaunchDiscImage(const std::filesystem::path& path,
                                   bool discSwap) {
  auto mount_path = "\\Device\\Cdrom0";

  if (discSwap) {
    mount_path = "\\Device\\LauncherData";
  }
  // Register the disc image in the virtual filesystem.
  auto device = std::make_unique<vfs::DiscImageDevice>(mount_path, path);
  if (!device->Initialize()) {
    xe::FatalError("Unable to mount disc image; file not found or corrupt.");
    return X_STATUS_NO_SUCH_FILE;
  }
  if (!file_system_->RegisterDevice(std::move(device))) {
    xe::FatalError("Unable to register disc image.");
    return X_STATUS_NO_SUCH_FILE;
  }

  file_system_->UnregisterSymbolicLink("d:");
  file_system_->UnregisterSymbolicLink("game:");
  // Create symlinks to the device.
  file_system_->RegisterSymbolicLink("game:", mount_path);
  file_system_->RegisterSymbolicLink("d:", mount_path);

  // Launch the game.
  if (discSwap) {
    return X_STATUS_SUCCESS;
  }

  auto module_path(FindLaunchModule());
  return CompleteLaunch(path, module_path);
}

X_STATUS Emulator::LaunchStfsContainer(const std::filesystem::path& path,
                                       bool discSwap) {
  auto mount_path = "\\Device\\Cdrom0";

  if (discSwap) {
    mount_path = "\\Device\\LauncherData";
  }
  // Register the container in the virtual filesystem.
  auto device = std::make_unique<vfs::StfsContainerDevice>(mount_path, path);
  if (!device->Initialize()) {
    xe::FatalError(
        "Unable to mount STFS container; file not found or corrupt.");
    return X_STATUS_NO_SUCH_FILE;
  }
  if (!file_system_->RegisterDevice(std::move(device))) {
    xe::FatalError("Unable to register STFS container.");
    return X_STATUS_NO_SUCH_FILE;
  }

  file_system_->RegisterSymbolicLink("game:", mount_path);
  file_system_->RegisterSymbolicLink("d:", mount_path);

  // Launch the game.
  if (discSwap) {
    return X_STATUS_SUCCESS;
  }

  auto module_path(FindLaunchModule());
  return CompleteLaunch(path, module_path);
}

void Emulator::Pause() {
  if (paused_) {
    return;
  }
  paused_ = true;

  // Don't hold the lock on this (so any waits follow through)
  graphics_system_->Pause();
  audio_system_->Pause();

  auto lock = global_critical_region::AcquireDirect();
  auto threads =
      kernel_state()->object_table()->GetObjectsByType<kernel::XThread>(
          kernel::XObject::kTypeThread);
  auto current_thread = kernel::XThread::IsInThread()
                            ? kernel::XThread::GetCurrentThread()
                            : nullptr;
  for (auto thread : threads) {
    // Don't pause ourself or host threads.
    if (thread == current_thread || !thread->can_debugger_suspend()) {
      continue;
    }

    if (thread->is_running()) {
      thread->thread()->Suspend(nullptr);
    }
  }

  XELOGD("! EMULATOR PAUSED !");
}

void Emulator::Resume() {
  if (!paused_) {
    return;
  }
  paused_ = false;
  XELOGD("! EMULATOR RESUMED !");

  graphics_system_->Resume();
  audio_system_->Resume();

  auto threads =
      kernel_state()->object_table()->GetObjectsByType<kernel::XThread>(
          kernel::XObject::kTypeThread);
  for (auto thread : threads) {
    if (!thread->can_debugger_suspend()) {
      // Don't pause host threads.
      continue;
    }

    if (thread->is_running()) {
      thread->thread()->Resume(nullptr);
    }
  }
}

bool Emulator::SaveToFile(const std::filesystem::path& path) {
  Pause();

  filesystem::CreateFile(path);
  auto map = MappedMemory::Open(path, MappedMemory::Mode::kReadWrite, 0,
                                1024ull * 1024ull * 1024ull * 2ull);
  if (!map) {
    return false;
  }

  // Save the emulator state to a file
  ByteStream stream(map->data(), map->size());
  stream.Write('XSAV');
  stream.Write(title_id_);

  // It's important we don't hold the global lock here! XThreads need to step
  // forward (possibly through guarded regions) without worry!
  processor_->Save(&stream);
  graphics_system_->Save(&stream);
  audio_system_->Save(&stream);
  kernel_state_->Save(&stream);
  memory_->Save(&stream);
  map->Close(stream.offset());

  Resume();
  return true;
}

bool Emulator::RestoreFromFile(const std::filesystem::path& path) {
  // Restore the emulator state from a file
  auto map = MappedMemory::Open(path, MappedMemory::Mode::kReadWrite);
  if (!map) {
    return false;
  }

  restoring_ = true;

  // Terminate any loaded titles.
  Pause();
  kernel_state_->TerminateTitle();

  auto lock = global_critical_region::AcquireDirect();
  ByteStream stream(map->data(), map->size());
  if (stream.Read<uint32_t>() != 'XSAV') {
    return false;
  }

  auto title_id = stream.Read<uint32_t>();
  if (title_id != title_id_) {
    // Swapping between titles is unsupported at the moment.
    assert_always();
    return false;
  }

  if (!processor_->Restore(&stream)) {
    XELOGE("Could not restore processor!");
    return false;
  }
  if (!graphics_system_->Restore(&stream)) {
    XELOGE("Could not restore graphics system!");
    return false;
  }
  if (!audio_system_->Restore(&stream)) {
    XELOGE("Could not restore audio system!");
    return false;
  }
  if (!kernel_state_->Restore(&stream)) {
    XELOGE("Could not restore kernel state!");
    return false;
  }
  if (!memory_->Restore(&stream)) {
    XELOGE("Could not restore memory!");
    return false;
  }

  // Update the main thread.
  auto threads =
      kernel_state_->object_table()->GetObjectsByType<kernel::XThread>();
  for (auto thread : threads) {
    if (thread->main_thread()) {
      main_thread_ = thread;
      break;
    }
  }

  Resume();

  restore_fence_.Signal();
  restoring_ = false;

  return true;
}

bool Emulator::TitleRequested() {
  auto xam = kernel_state()->GetKernelModule<kernel::xam::XamModule>("xam.xex");
  return xam->loader_data().launch_data_present;
}

void Emulator::LaunchNextTitle() {
  auto xam = kernel_state()->GetKernelModule<kernel::xam::XamModule>("xam.xex");
  auto next_title = xam->loader_data().launch_path;

  // Swap disk doesn't require reloading
  // This function should be purged?
  CompleteLaunch("", next_title);
}

const std::filesystem::path Emulator::GetNewDiscPath(
    std::string window_message) {
  std::filesystem::path path = "";

  auto file_picker = xe::ui::FilePicker::Create();
  file_picker->set_mode(ui::FilePicker::Mode::kOpen);
  file_picker->set_type(ui::FilePicker::Type::kFile);
  file_picker->set_multi_selection(false);
  file_picker->set_title(!window_message.empty() ? window_message
                                                 : "Select Content Package");
  file_picker->set_extensions({
      {"Supported Files", "*.iso;*.xex;*.xcp;*.*"},
      {"Disc Image (*.iso)", "*.iso"},
      {"Xbox Executable (*.xex)", "*.xex"},
      {"All Files (*.*)", "*.*"},
  });

  if (file_picker->Show(
          kernel_state()->emulator()->display_window()->native_handle())) {
    auto selected_files = file_picker->selected_files();
    if (!selected_files.empty()) {
      path = selected_files[0];
    }
  }
  return path;
}

bool Emulator::ExceptionCallbackThunk(Exception* ex, void* data) {
  return reinterpret_cast<Emulator*>(data)->ExceptionCallback(ex);
}

bool Emulator::ExceptionCallback(Exception* ex) {
  // Check to see if the exception occurred in guest code.
  auto code_cache = processor()->backend()->code_cache();
  auto code_base = code_cache->base_address();
  auto code_end = code_base + code_cache->total_size();

  if (!processor()->is_debugger_attached() && debugging::IsDebuggerAttached()) {
    // If Xenia's debugger isn't attached but another one is, pass it to that
    // debugger.
    return false;
  } else if (processor()->is_debugger_attached()) {
    // Let the debugger handle this exception. It may decide to continue past it
    // (if it was a stepping breakpoint, etc).
    return processor()->OnUnhandledException(ex);
  }

  if (!(ex->pc() >= code_base && ex->pc() < code_end)) {
    // Didn't occur in guest code. Let it pass.
    return false;
  }

  // Within range. Pause the emulator and eat the exception.
  Pause();

  // Dump information into the log.
  auto current_thread = kernel::XThread::GetCurrentThread();
  assert_not_null(current_thread);

  auto guest_function = code_cache->LookupFunction(ex->pc());
  assert_not_null(guest_function);

  auto context = current_thread->thread_state()->context();

  XELOGE("==== CRASH DUMP ====");
  XELOGE("Thread ID (Host: 0x{:08X} / Guest: 0x{:08X})",
         current_thread->thread()->system_id(), current_thread->thread_id());
  XELOGE("Thread Handle: 0x{:08X}", current_thread->handle());
  XELOGE("PC: 0x{:08X}",
         guest_function->MapMachineCodeToGuestAddress(ex->pc()));
  XELOGE("Registers:");
  for (int i = 0; i < 32; i++) {
    XELOGE(" r{:<3} = {:016X}", i, context->r[i]);
  }
  for (int i = 0; i < 32; i++) {
    XELOGE(" f{:<3} = {:016X} = (double){} = (float){}", i,
           *reinterpret_cast<uint64_t*>(&context->f[i]), context->f[i],
           *(float*)&context->f[i]);
  }
  for (int i = 0; i < 128; i++) {
    XELOGE(" v{:<3} = [0x{:08X}, 0x{:08X}, 0x{:08X}, 0x{:08X}]", i,
           context->v[i].u32[0], context->v[i].u32[1], context->v[i].u32[2],
           context->v[i].u32[3]);
  }
  // Display a dialog telling the user the guest has crashed.
  display_window()->loop()->PostSynchronous([&]() {
    xe::ui::ImGuiDialog::ShowMessageBox(
        display_window(), "Uh-oh!",
        "The guest has crashed.\n\n"
        ""
        "Xenia has now paused itself.\n"
        "A crash dump has been written into the log.");
  });

  // Now suspend ourself (we should be a guest thread).
  current_thread->Suspend(nullptr);

  // We should not arrive here!
  assert_always();
  return false;
}

void Emulator::WaitUntilExit() {
  while (true) {
    if (main_thread_) {
      xe::threading::Wait(main_thread_->thread(), false);
    }

    if (restoring_) {
      restore_fence_.Wait();
    } else {
      // Not restoring and the thread exited. We're finished.
      break;
    }
  }

  on_exit();
}

std::string Emulator::FindLaunchModule() {
  std::string path("game:\\");

  if (!cvars::launch_module.empty()) {
    return path + cvars::launch_module;
  }

  std::string default_module("default.xex");

  auto gameinfo_entry(file_system_->ResolvePath(path + "GameInfo.bin"));
  if (gameinfo_entry) {
    vfs::File* file = nullptr;
    X_STATUS result =
        gameinfo_entry->Open(vfs::FileAccess::kGenericRead, &file);
    if (XSUCCEEDED(result)) {
      std::vector<uint8_t> buffer(gameinfo_entry->size());
      size_t bytes_read = 0;
      result = file->ReadSync(buffer.data(), buffer.size(), 0, &bytes_read);
      if (XSUCCEEDED(result)) {
        kernel::util::GameInfo info(buffer);
        if (info.is_valid()) {
          XELOGI("Found virtual title {}", info.virtual_title_id());

          const std::string xna_id("584E07D1");
          auto xna_id_entry(file_system_->ResolvePath(path + xna_id));
          if (xna_id_entry) {
            default_module = xna_id + "\\" + info.module_name();
          } else {
            XELOGE("Could not find fixed XNA path {}", xna_id);
          }
        }
      }
    }
  }

  return path + default_module;
}

X_STATUS Emulator::CompleteLaunch(const std::filesystem::path& path,
                                  const std::string_view module_path) {
  if (cvars::mount_cache) {
    // Below are accessed directly by STFC/cache code baked into the game
    // By using a NullDevice that just returns success to all IO requests, the
    // cache code should hopefully progress without erroring out
    std::initializer_list<std::string_view> null_files = {
        "\\Partition0", "\\Cache0", "\\Cache1"};

    auto null_device =
        std::make_unique<vfs::NullDevice>("\\Device\\Harddisk0", null_files);
    if (null_device->Initialize()) {
      file_system_->RegisterDevice(std::move(null_device));
    }
  }

  // Reset state.
  title_id_ = 0;
  game_title_ = "";
  display_window_->SetIcon(nullptr, 0);

  // Allow xam to request module loads.
  auto xam = kernel_state()->GetKernelModule<kernel::xam::XamModule>("xam.xex");

  XELOGI("Launching module {}", module_path);
  auto module = kernel_state_->LoadUserModule(module_path);
  if (!module) {
    XELOGE("Failed to load user module {}", xe::path_to_utf8(path));
    return X_STATUS_NOT_FOUND;
  }

  // Grab the current title ID.
  xex2_opt_execution_info* info = nullptr;
  module->GetOptHeader(XEX_HEADER_EXECUTION_INFO, &info);
  if (info) {
    title_id_ = info->title_id;
  }

  // Try and load the resource database (xex only).
  if (module->title_id()) {
    auto title_id = fmt::format("{:08X}", module->title_id());
    config::LoadGameConfig(title_id);
    uint32_t resource_data = 0;
    uint32_t resource_size = 0;
<<<<<<< HEAD
    if (XSUCCEEDED(module->GetSection(title_id.c_str(), &resource_data,
                                      &resource_size))) {
      kernel::util::XdbfGameData db(
          module->memory()->TranslateVirtual(resource_data), resource_size);
      if (db.is_valid()) {
        game_title_ = db.title();
        auto icon_block = db.icon();
=======
    if (XSUCCEEDED(
            module->GetSection(title_id, &resource_data, &resource_size))) {
      kernel::xam::xdbf::SpaFile spa;
      if (spa.Read(module->memory()->TranslateVirtual(resource_data),
                   resource_size)) {
        // Set title SPA and get title name/icon
        kernel_state_->user_profile()->SetTitleSpaData(spa);
        game_title_ = xe::to_wstring(spa.GetTitleName());
        auto icon_block = spa.GetIcon();
>>>>>>> e68057af
        if (icon_block) {
          display_window_->SetIcon(icon_block->data.data(),
                                   icon_block->data.size());
        }
      }
    }
  }

  // Initializing the shader storage in a blocking way so the user doesn't miss
  // the initial seconds - for instance, sound from an intro video may start
  // playing before the video can be seen if doing this in parallel with the
  // main thread.
  on_shader_storage_initialization(true);
  graphics_system_->InitializeShaderStorage(storage_root_, title_id_, true);
  on_shader_storage_initialization(false);

  auto main_thread = kernel_state_->LaunchModule(module);
  if (!main_thread) {
    return X_STATUS_UNSUCCESSFUL;
  }
  main_thread_ = main_thread;
  on_launch(title_id_, game_title_);

  return X_STATUS_SUCCESS;
}

}  // namespace xe<|MERGE_RESOLUTION|>--- conflicted
+++ resolved
@@ -741,15 +741,7 @@
     config::LoadGameConfig(title_id);
     uint32_t resource_data = 0;
     uint32_t resource_size = 0;
-<<<<<<< HEAD
-    if (XSUCCEEDED(module->GetSection(title_id.c_str(), &resource_data,
-                                      &resource_size))) {
-      kernel::util::XdbfGameData db(
-          module->memory()->TranslateVirtual(resource_data), resource_size);
-      if (db.is_valid()) {
-        game_title_ = db.title();
-        auto icon_block = db.icon();
-=======
+
     if (XSUCCEEDED(
             module->GetSection(title_id, &resource_data, &resource_size))) {
       kernel::xam::xdbf::SpaFile spa;
@@ -757,9 +749,9 @@
                    resource_size)) {
         // Set title SPA and get title name/icon
         kernel_state_->user_profile()->SetTitleSpaData(spa);
-        game_title_ = xe::to_wstring(spa.GetTitleName());
+        game_title_ = spa.GetTitleName();
         auto icon_block = spa.GetIcon();
->>>>>>> e68057af
+
         if (icon_block) {
           display_window_->SetIcon(icon_block->data.data(),
                                    icon_block->data.size());
