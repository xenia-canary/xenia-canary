--- conflicted
+++ resolved
@@ -1084,7 +1084,6 @@
 // https://randomascii.wordpress.com/2018/01/07/finding-a-cpu-design-bug-in-the-xbox-360/
 
 int InstrEmit_dcbf(PPCHIRBuilder& f, const InstrData& i) {
-<<<<<<< HEAD
   //UE Hack
   if ((i.X.RB == 11) && (cvars::UE_Workaround) && (f.CompareEQ(f.LoadGPR(i.X.RB), f.LoadConstantUint16(0xFEED)))) {
     Value* val = f.Sub(f.LoadGPR(i.X.RB), f.LoadConstantUint64(0x0004));
@@ -1092,13 +1091,8 @@
   } else {
     Value* ea = CalculateEA_0(f, i.X.RA, i.X.RB);
     f.CacheControl(ea, 128,
-                   CacheControlType::CACHE_CONTOROL_TYPE_DATA_STORE_AND_FLUSH);
-  }
-=======
-  Value* ea = CalculateEA_0(f, i.X.RA, i.X.RB);
-  f.CacheControl(ea, 128,
-                 CacheControlType::CACHE_CONTROL_TYPE_DATA_STORE_AND_FLUSH);
->>>>>>> b3d1c598
+                   CacheControlType::CACHE_CONTROL_TYPE_DATA_STORE_AND_FLUSH);
+  }
   return 0;
 }
 
