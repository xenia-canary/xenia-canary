﻿/**
 ******************************************************************************
 * Xenia : Xbox 360 Emulator Research Project                                 *
 ******************************************************************************
 * Copyright 2022 Ben Vanik. All rights reserved.                             *
 * Released under the BSD license - see LICENSE in the root for more details. *
 ******************************************************************************
 */

// A note about vectors:
// Xenia represents vectors as xyzw pairs, with indices 0123.
// XMM registers are xyzw pairs with indices 3210, making them more like wzyx.
// This makes things somewhat confusing. It'd be nice to just shuffle the
// registers around on load/store, however certain operations require that
// data be in the right offset.
// Basically, this identity must hold:
//   shuffle(vec, b00011011) -> {x,y,z,w} => {x,y,z,w}
// All indices and operations must respect that.
//
// Memory (big endian):
// [00 01 02 03] [04 05 06 07] [08 09 0A 0B] [0C 0D 0E 0F] (x, y, z, w)
// load into xmm register:
// [0F 0E 0D 0C] [0B 0A 09 08] [07 06 05 04] [03 02 01 00] (w, z, y, x)

#include "xenia/cpu/backend/x64/x64_sequences.h"

#include <algorithm>
#include <cstring>
#include <unordered_map>

#include "xenia/base/assert.h"
#include "xenia/base/clock.h"
#include "xenia/base/logging.h"
#include "xenia/base/threading.h"
#include "xenia/cpu/backend/x64/x64_emitter.h"
#include "xenia/cpu/backend/x64/x64_op.h"
#include "xenia/cpu/backend/x64/x64_tracers.h"
// needed for stmxcsr
#include "xenia/cpu/backend/x64/x64_stack_layout.h"
#include "xenia/cpu/hir/hir_builder.h"
#include "xenia/cpu/processor.h"
XE_MSVC_OPTIMIZE_SMALL()
DEFINE_bool(use_fast_dot_product, false,
            "Experimental optimization, much shorter sequence on dot products, "
            "treating inf as overflow instead of using mcxsr"
            "four insn dotprod",
            "CPU");

DEFINE_bool(no_round_to_single, false,
            "Not for users, breaks games. Skip rounding double values to "
            "single precision and back",
            "CPU");
DEFINE_bool(inline_loadclock, false,
            "Directly read cached guest clock without calling the LoadClock "
            "method (it gets repeatedly updated by calls from other threads)",
            "CPU");
namespace xe {
namespace cpu {
namespace backend {
namespace x64 {

using namespace Xbyak;

// TODO(benvanik): direct usings.
using namespace xe::cpu;
using namespace xe::cpu::hir;

using xe::cpu::hir::Instr;

typedef bool (*SequenceSelectFn)(X64Emitter&, const Instr*, InstrKeyValue ikey);
std::unordered_map<uint32_t, SequenceSelectFn> sequence_table;

// ============================================================================
// OPCODE_COMMENT
// ============================================================================
struct COMMENT : Sequence<COMMENT, I<OPCODE_COMMENT, VoidOp, OffsetOp>> {
  static void Emit(X64Emitter& e, const EmitArgType& i) {
    if (IsTracingInstr()) {
      auto str = reinterpret_cast<const char*>(i.src1.value);
      // TODO(benvanik): pass through.
      // TODO(benvanik): don't just leak this memory.
      auto str_copy = strdup(str);
      e.mov(e.rdx, reinterpret_cast<uint64_t>(str_copy));
      e.CallNative(reinterpret_cast<void*>(TraceString));
    }
  }
};
EMITTER_OPCODE_TABLE(OPCODE_COMMENT, COMMENT);

// ============================================================================
// OPCODE_NOP
// ============================================================================
struct NOP : Sequence<NOP, I<OPCODE_NOP, VoidOp>> {
  static void Emit(X64Emitter& e, const EmitArgType& i) { e.nop(); }
};
EMITTER_OPCODE_TABLE(OPCODE_NOP, NOP);

// ============================================================================
// OPCODE_SOURCE_OFFSET
// ============================================================================
struct SOURCE_OFFSET
    : Sequence<SOURCE_OFFSET, I<OPCODE_SOURCE_OFFSET, VoidOp, OffsetOp>> {
  static void Emit(X64Emitter& e, const EmitArgType& i) {
    e.MarkSourceOffset(i.instr);
  }
};
EMITTER_OPCODE_TABLE(OPCODE_SOURCE_OFFSET, SOURCE_OFFSET);

// ============================================================================
// OPCODE_ASSIGN
// ============================================================================
struct ASSIGN_I8 : Sequence<ASSIGN_I8, I<OPCODE_ASSIGN, I8Op, I8Op>> {
  static void Emit(X64Emitter& e, const EmitArgType& i) {
    e.mov(i.dest, i.src1);
  }
};
struct ASSIGN_I16 : Sequence<ASSIGN_I16, I<OPCODE_ASSIGN, I16Op, I16Op>> {
  static void Emit(X64Emitter& e, const EmitArgType& i) {
    e.mov(i.dest, i.src1);
  }
};
struct ASSIGN_I32 : Sequence<ASSIGN_I32, I<OPCODE_ASSIGN, I32Op, I32Op>> {
  static void Emit(X64Emitter& e, const EmitArgType& i) {
    e.mov(i.dest, i.src1);
  }
};
struct ASSIGN_I64 : Sequence<ASSIGN_I64, I<OPCODE_ASSIGN, I64Op, I64Op>> {
  static void Emit(X64Emitter& e, const EmitArgType& i) {
    e.mov(i.dest, i.src1);
  }
};
struct ASSIGN_F32 : Sequence<ASSIGN_F32, I<OPCODE_ASSIGN, F32Op, F32Op>> {
  static void Emit(X64Emitter& e, const EmitArgType& i) {
    e.vmovaps(i.dest, i.src1);
  }
};
struct ASSIGN_F64 : Sequence<ASSIGN_F64, I<OPCODE_ASSIGN, F64Op, F64Op>> {
  static void Emit(X64Emitter& e, const EmitArgType& i) {
    e.vmovaps(i.dest, i.src1);
  }
};
struct ASSIGN_V128 : Sequence<ASSIGN_V128, I<OPCODE_ASSIGN, V128Op, V128Op>> {
  static void Emit(X64Emitter& e, const EmitArgType& i) {
    SimdDomain domain = e.DeduceSimdDomain(i.src1.value);
    if (domain == SimdDomain::INTEGER) {
      e.vmovdqa(i.dest, i.src1);
    } else {
      e.vmovaps(i.dest, i.src1);
    }
  }
};
EMITTER_OPCODE_TABLE(OPCODE_ASSIGN, ASSIGN_I8, ASSIGN_I16, ASSIGN_I32,
                     ASSIGN_I64, ASSIGN_F32, ASSIGN_F64, ASSIGN_V128);

// ============================================================================
// OPCODE_CAST
// ============================================================================
struct CAST_I32_F32 : Sequence<CAST_I32_F32, I<OPCODE_CAST, I32Op, F32Op>> {
  static void Emit(X64Emitter& e, const EmitArgType& i) {
    e.vmovd(i.dest, i.src1);
  }
};
struct CAST_I64_F64 : Sequence<CAST_I64_F64, I<OPCODE_CAST, I64Op, F64Op>> {
  static void Emit(X64Emitter& e, const EmitArgType& i) {
    e.vmovq(i.dest, i.src1);
  }
};
struct CAST_F32_I32 : Sequence<CAST_F32_I32, I<OPCODE_CAST, F32Op, I32Op>> {
  static void Emit(X64Emitter& e, const EmitArgType& i) {
    e.vmovd(i.dest, i.src1);
  }
};
struct CAST_F64_I64 : Sequence<CAST_F64_I64, I<OPCODE_CAST, F64Op, I64Op>> {
  static void Emit(X64Emitter& e, const EmitArgType& i) {
    e.vmovq(i.dest, i.src1);
  }
};
EMITTER_OPCODE_TABLE(OPCODE_CAST, CAST_I32_F32, CAST_I64_F64, CAST_F32_I32,
                     CAST_F64_I64);

// ============================================================================
// OPCODE_ZERO_EXTEND
// ============================================================================
struct ZERO_EXTEND_I16_I8
    : Sequence<ZERO_EXTEND_I16_I8, I<OPCODE_ZERO_EXTEND, I16Op, I8Op>> {
  static void Emit(X64Emitter& e, const EmitArgType& i) {
    e.movzx(i.dest, i.src1);
  }
};
struct ZERO_EXTEND_I32_I8
    : Sequence<ZERO_EXTEND_I32_I8, I<OPCODE_ZERO_EXTEND, I32Op, I8Op>> {
  static void Emit(X64Emitter& e, const EmitArgType& i) {
    e.movzx(i.dest, i.src1);
  }
};
struct ZERO_EXTEND_I64_I8
    : Sequence<ZERO_EXTEND_I64_I8, I<OPCODE_ZERO_EXTEND, I64Op, I8Op>> {
  static void Emit(X64Emitter& e, const EmitArgType& i) {
    e.movzx(i.dest.reg().cvt32(), i.src1);
  }
};
struct ZERO_EXTEND_I32_I16
    : Sequence<ZERO_EXTEND_I32_I16, I<OPCODE_ZERO_EXTEND, I32Op, I16Op>> {
  static void Emit(X64Emitter& e, const EmitArgType& i) {
    e.movzx(i.dest, i.src1);
  }
};
struct ZERO_EXTEND_I64_I16
    : Sequence<ZERO_EXTEND_I64_I16, I<OPCODE_ZERO_EXTEND, I64Op, I16Op>> {
  static void Emit(X64Emitter& e, const EmitArgType& i) {
    e.movzx(i.dest.reg().cvt32(), i.src1);
  }
};
struct ZERO_EXTEND_I64_I32
    : Sequence<ZERO_EXTEND_I64_I32, I<OPCODE_ZERO_EXTEND, I64Op, I32Op>> {
  static void Emit(X64Emitter& e, const EmitArgType& i) {
    e.mov(i.dest.reg().cvt32(), i.src1);
  }
};
EMITTER_OPCODE_TABLE(OPCODE_ZERO_EXTEND, ZERO_EXTEND_I16_I8, ZERO_EXTEND_I32_I8,
                     ZERO_EXTEND_I64_I8, ZERO_EXTEND_I32_I16,
                     ZERO_EXTEND_I64_I16, ZERO_EXTEND_I64_I32);

// ============================================================================
// OPCODE_SIGN_EXTEND
// ============================================================================
struct SIGN_EXTEND_I16_I8
    : Sequence<SIGN_EXTEND_I16_I8, I<OPCODE_SIGN_EXTEND, I16Op, I8Op>> {
  static void Emit(X64Emitter& e, const EmitArgType& i) {
    e.movsx(i.dest, i.src1);
  }
};
struct SIGN_EXTEND_I32_I8
    : Sequence<SIGN_EXTEND_I32_I8, I<OPCODE_SIGN_EXTEND, I32Op, I8Op>> {
  static void Emit(X64Emitter& e, const EmitArgType& i) {
    e.movsx(i.dest, i.src1);
  }
};
struct SIGN_EXTEND_I64_I8
    : Sequence<SIGN_EXTEND_I64_I8, I<OPCODE_SIGN_EXTEND, I64Op, I8Op>> {
  static void Emit(X64Emitter& e, const EmitArgType& i) {
    e.movsx(i.dest, i.src1);
  }
};
struct SIGN_EXTEND_I32_I16
    : Sequence<SIGN_EXTEND_I32_I16, I<OPCODE_SIGN_EXTEND, I32Op, I16Op>> {
  static void Emit(X64Emitter& e, const EmitArgType& i) {
    e.movsx(i.dest, i.src1);
  }
};
struct SIGN_EXTEND_I64_I16
    : Sequence<SIGN_EXTEND_I64_I16, I<OPCODE_SIGN_EXTEND, I64Op, I16Op>> {
  static void Emit(X64Emitter& e, const EmitArgType& i) {
    e.movsx(i.dest, i.src1);
  }
};
struct SIGN_EXTEND_I64_I32
    : Sequence<SIGN_EXTEND_I64_I32, I<OPCODE_SIGN_EXTEND, I64Op, I32Op>> {
  static void Emit(X64Emitter& e, const EmitArgType& i) {
    e.movsxd(i.dest, i.src1);
  }
};
EMITTER_OPCODE_TABLE(OPCODE_SIGN_EXTEND, SIGN_EXTEND_I16_I8, SIGN_EXTEND_I32_I8,
                     SIGN_EXTEND_I64_I8, SIGN_EXTEND_I32_I16,
                     SIGN_EXTEND_I64_I16, SIGN_EXTEND_I64_I32);

// ============================================================================
// OPCODE_TRUNCATE
// ============================================================================
struct TRUNCATE_I8_I16
    : Sequence<TRUNCATE_I8_I16, I<OPCODE_TRUNCATE, I8Op, I16Op>> {
  static void Emit(X64Emitter& e, const EmitArgType& i) {
    e.movzx(i.dest.reg().cvt32(), i.src1.reg().cvt8());
  }
};
struct TRUNCATE_I8_I32
    : Sequence<TRUNCATE_I8_I32, I<OPCODE_TRUNCATE, I8Op, I32Op>> {
  static void Emit(X64Emitter& e, const EmitArgType& i) {
    e.movzx(i.dest.reg().cvt32(), i.src1.reg().cvt8());
  }
};
struct TRUNCATE_I8_I64
    : Sequence<TRUNCATE_I8_I64, I<OPCODE_TRUNCATE, I8Op, I64Op>> {
  static void Emit(X64Emitter& e, const EmitArgType& i) {
    e.movzx(i.dest.reg().cvt32(), i.src1.reg().cvt8());
  }
};
struct TRUNCATE_I16_I32
    : Sequence<TRUNCATE_I16_I32, I<OPCODE_TRUNCATE, I16Op, I32Op>> {
  static void Emit(X64Emitter& e, const EmitArgType& i) {
    e.movzx(i.dest.reg().cvt32(), i.src1.reg().cvt16());
  }
};
struct TRUNCATE_I16_I64
    : Sequence<TRUNCATE_I16_I64, I<OPCODE_TRUNCATE, I16Op, I64Op>> {
  static void Emit(X64Emitter& e, const EmitArgType& i) {
    e.movzx(i.dest.reg().cvt32(), i.src1.reg().cvt16());
  }
};
struct TRUNCATE_I32_I64
    : Sequence<TRUNCATE_I32_I64, I<OPCODE_TRUNCATE, I32Op, I64Op>> {
  static void Emit(X64Emitter& e, const EmitArgType& i) {
    e.mov(i.dest, i.src1.reg().cvt32());
  }
};
EMITTER_OPCODE_TABLE(OPCODE_TRUNCATE, TRUNCATE_I8_I16, TRUNCATE_I8_I32,
                     TRUNCATE_I8_I64, TRUNCATE_I16_I32, TRUNCATE_I16_I64,
                     TRUNCATE_I32_I64);

// ============================================================================
// OPCODE_CONVERT
// ============================================================================
struct CONVERT_I32_F32
    : Sequence<CONVERT_I32_F32, I<OPCODE_CONVERT, I32Op, F32Op>> {
  static void Emit(X64Emitter& e, const EmitArgType& i) {
    e.ChangeMxcsrMode(MXCSRMode::Fpu);
    // TODO(benvanik): saturation check? cvtt* (trunc?)
    Xmm src1 = GetInputRegOrConstant(e, i.src1, e.xmm0);
    if (i.instr->flags == ROUND_TO_ZERO) {
      e.vcvttss2si(i.dest, src1);
    } else {
      e.vcvtss2si(i.dest, src1);
    }
  }
};
struct CONVERT_I32_F64
    : Sequence<CONVERT_I32_F64, I<OPCODE_CONVERT, I32Op, F64Op>> {
  static void Emit(X64Emitter& e, const EmitArgType& i) {
    e.ChangeMxcsrMode(MXCSRMode::Fpu);
    // Intel returns 0x80000000 if the double value does not fit within an int32
    // PPC saturates the value instead.
    // So, we can clamp the double value to (double)0x7FFFFFFF.
    e.vminsd(e.xmm1, GetInputRegOrConstant(e, i.src1, e.xmm0),
             e.GetXmmConstPtr(XMMIntMaxPD));
    if (i.instr->flags == ROUND_TO_ZERO) {
      e.vcvttsd2si(i.dest, e.xmm1);
    } else {
      e.vcvtsd2si(i.dest, e.xmm1);
    }
  }
};
struct CONVERT_I64_F64
    : Sequence<CONVERT_I64_F64, I<OPCODE_CONVERT, I64Op, F64Op>> {
  static void Emit(X64Emitter& e, const EmitArgType& i) {
    e.ChangeMxcsrMode(MXCSRMode::Fpu);
    e.xor_(e.eax, e.eax);
    Xmm src1 = GetInputRegOrConstant(e, i.src1, e.xmm0);

    e.vcomisd(src1, e.GetXmmConstPtr(XmmConst::XMMZero));
    if (i.instr->flags == ROUND_TO_ZERO) {
      e.vcvttsd2si(i.dest, src1);
    } else {
      e.vcvtsd2si(i.dest, src1);
    }
    // cf set if less than
    e.setnc(e.cl);
    e.cmp(i.dest, -1LL);
    // if dest == 0x80000000 and not inp < 0 then dest = 0x7FFFFFFF
    e.seto(e.al);
    e.and_(e.al, e.cl);
    e.sub(i.dest, e.rax);
  }
};
struct CONVERT_F32_I32
    : Sequence<CONVERT_F32_I32, I<OPCODE_CONVERT, F32Op, I32Op>> {
  static void Emit(X64Emitter& e, const EmitArgType& i) {
    assert_impossible_sequence(CONVERT_F32_I32);
  }
};
struct CONVERT_F32_F64
    : Sequence<CONVERT_F32_F64, I<OPCODE_CONVERT, F32Op, F64Op>> {
  static void Emit(X64Emitter& e, const EmitArgType& i) {
    e.ChangeMxcsrMode(MXCSRMode::Fpu);
    // TODO(benvanik): saturation check? cvtt* (trunc?)
    e.vcvtsd2ss(i.dest, GetInputRegOrConstant(e, i.src1, e.xmm0));
  }
};
struct CONVERT_F64_I64
    : Sequence<CONVERT_F64_I64, I<OPCODE_CONVERT, F64Op, I64Op>> {
  static void Emit(X64Emitter& e, const EmitArgType& i) {
    e.ChangeMxcsrMode(MXCSRMode::Fpu);

    Reg64 input = i.src1;
    if (i.src1.is_constant) {
      input = e.rax;
      e.mov(input, (uintptr_t)i.src1.constant());
    }
    // TODO(benvanik): saturation check? cvtt* (trunc?)
    e.vcvtsi2sd(i.dest, input);
  }
};
struct CONVERT_F64_F32
    : Sequence<CONVERT_F64_F32, I<OPCODE_CONVERT, F64Op, F32Op>> {
  static void Emit(X64Emitter& e, const EmitArgType& i) {
    e.ChangeMxcsrMode(MXCSRMode::Fpu);
    e.vcvtss2sd(i.dest, GetInputRegOrConstant(e, i.src1, e.xmm0));
  }
};
EMITTER_OPCODE_TABLE(OPCODE_CONVERT, CONVERT_I32_F32, CONVERT_I32_F64,
                     CONVERT_I64_F64, CONVERT_F32_I32, CONVERT_F32_F64,
                     CONVERT_F64_I64, CONVERT_F64_F32);

struct TOSINGLE_F64_F64
    : Sequence<TOSINGLE_F64_F64, I<OPCODE_TO_SINGLE, F64Op, F64Op>> {
  static void Emit(X64Emitter& e, const EmitArgType& i) {
    e.ChangeMxcsrMode(MXCSRMode::Fpu);

    Xmm srcreg = GetInputRegOrConstant(e, i.src1, e.xmm1);

    if (cvars::no_round_to_single) {
      if (i.dest != i.src1 || i.src1.is_constant) {
        e.vmovapd(i.dest, srcreg);
      }

    } else {
      /*
         i compared the results for this cvtss/cvtsd to results generated
         on actual hardware, it looks good to me
      */
      e.vcvtsd2ss(e.xmm0, srcreg);
      e.vcvtss2sd(i.dest, e.xmm0);
    }
  }
};
EMITTER_OPCODE_TABLE(OPCODE_TO_SINGLE, TOSINGLE_F64_F64);
// ============================================================================
// OPCODE_ROUND
// ============================================================================
struct ROUND_F32 : Sequence<ROUND_F32, I<OPCODE_ROUND, F32Op, F32Op>> {
  static void Emit(X64Emitter& e, const EmitArgType& i) {
    assert_impossible_sequence(ROUND_F32);
  }
};
struct ROUND_F64 : Sequence<ROUND_F64, I<OPCODE_ROUND, F64Op, F64Op>> {
  static void Emit(X64Emitter& e, const EmitArgType& i) {
    e.ChangeMxcsrMode(MXCSRMode::Fpu);
    Xmm src1 = GetInputRegOrConstant(e, i.src1, e.xmm0);
    switch (i.instr->flags) {
      case ROUND_TO_ZERO:
        e.vroundsd(i.dest, src1, 0b00000011);
        break;
      case ROUND_TO_NEAREST:
        e.vroundsd(i.dest, src1, 0b00000000);
        break;
      case ROUND_TO_MINUS_INFINITY:
        e.vroundsd(i.dest, src1, 0b00000001);
        break;
      case ROUND_TO_POSITIVE_INFINITY:
        e.vroundsd(i.dest, src1, 0b00000010);
        break;
    }
  }
};
struct ROUND_V128 : Sequence<ROUND_V128, I<OPCODE_ROUND, V128Op, V128Op>> {
  static void Emit(X64Emitter& e, const EmitArgType& i) {
    // likely dead code
    e.ChangeMxcsrMode(MXCSRMode::Vmx);
    Xmm src1 = GetInputRegOrConstant(e, i.src1, e.xmm0);
    switch (i.instr->flags) {
      case ROUND_TO_ZERO:
        e.vroundps(i.dest, src1, 0b00000011);
        break;
      case ROUND_TO_NEAREST:
        e.vroundps(i.dest, src1, 0b00000000);
        break;
      case ROUND_TO_MINUS_INFINITY:
        e.vroundps(i.dest, src1, 0b00000001);
        break;
      case ROUND_TO_POSITIVE_INFINITY:
        e.vroundps(i.dest, src1, 0b00000010);
        break;
    }
  }
};
EMITTER_OPCODE_TABLE(OPCODE_ROUND, ROUND_F32, ROUND_F64, ROUND_V128);

// ============================================================================
// OPCODE_LOAD_CLOCK
// ============================================================================
struct LOAD_CLOCK : Sequence<LOAD_CLOCK, I<OPCODE_LOAD_CLOCK, I64Op>> {
  static void Emit(X64Emitter& e, const EmitArgType& i) {
    if (cvars::inline_loadclock) {
      e.mov(e.rcx,
            e.GetBackendCtxPtr(offsetof(X64BackendContext, guest_tick_count)));
      e.mov(i.dest, e.qword[e.rcx]);
    } else {
      // When scaling is disabled and the raw clock source is selected, the code
      // in the Clock class is actually just forwarding tick counts after one
      // simple multiply and division. In that case we rather bake the scaling
      // in here to cut extra function calls with CPU cache misses and stack
      // frame overhead.
      if (cvars::clock_no_scaling && cvars::clock_source_raw) {
        auto ratio = Clock::guest_tick_ratio();
        // The 360 CPU is an in-order CPU, AMD64 usually isn't. Without
        // mfence/lfence magic the rdtsc instruction can be executed sooner or
        // later in the cache window. Since it's resolution however is much
        // higher than the 360's mftb instruction this can safely be ignored.

        // Read time stamp in edx (high part) and eax (low part).
        e.rdtsc();
        // Make it a 64 bit number in rax.
        e.shl(e.rdx, 32);
        e.or_(e.rax, e.rdx);
        // Apply tick frequency scaling.
        e.mov(e.rcx, ratio.first);
        e.mul(e.rcx);
        // We actually now have a 128 bit number in rdx:rax.
        e.mov(e.rcx, ratio.second);
        e.div(e.rcx);
        e.mov(i.dest, e.rax);
      } else {
        e.CallNative(LoadClock);
        e.mov(i.dest, e.rax);
      }
    }
  }
  static uint64_t LoadClock(void* raw_context) {
    return Clock::QueryGuestTickCount();
  }
};
EMITTER_OPCODE_TABLE(OPCODE_LOAD_CLOCK, LOAD_CLOCK);

// ============================================================================
// OPCODE_CONTEXT_BARRIER
// ============================================================================
struct CONTEXT_BARRIER
    : Sequence<CONTEXT_BARRIER, I<OPCODE_CONTEXT_BARRIER, VoidOp>> {
  static void Emit(X64Emitter& e, const EmitArgType& i) {}
};
EMITTER_OPCODE_TABLE(OPCODE_CONTEXT_BARRIER, CONTEXT_BARRIER);

// ============================================================================
// OPCODE_MAX
// ============================================================================
struct MAX_F32 : Sequence<MAX_F32, I<OPCODE_MAX, F32Op, F32Op, F32Op>> {
  static void Emit(X64Emitter& e, const EmitArgType& i) {
    assert_impossible_sequence(MAX_F32);
  }
};
struct MAX_F64 : Sequence<MAX_F64, I<OPCODE_MAX, F64Op, F64Op, F64Op>> {
  static void Emit(X64Emitter& e, const EmitArgType& i) {
    e.ChangeMxcsrMode(MXCSRMode::Fpu);
    EmitCommutativeBinaryXmmOp(e, i,
                               [](X64Emitter& e, Xmm dest, Xmm src1, Xmm src2) {
                                 e.vmaxsd(dest, src1, src2);
                               });
  }
};
struct MAX_V128 : Sequence<MAX_V128, I<OPCODE_MAX, V128Op, V128Op, V128Op>> {
  static void Emit(X64Emitter& e, const EmitArgType& i) {
    e.ChangeMxcsrMode(MXCSRMode::Vmx);
    // if 0 and -0, return 0! opposite of minfp
    auto src1 = GetInputRegOrConstant(e, i.src1, e.xmm0);
    auto src2 = GetInputRegOrConstant(e, i.src2, e.xmm1);
    e.vmaxps(e.xmm2, src1, src2);
    e.vmaxps(e.xmm3, src2, src1);
    e.vandps(i.dest, e.xmm2, e.xmm3);
  }
};
EMITTER_OPCODE_TABLE(OPCODE_MAX, MAX_F32, MAX_F64, MAX_V128);

// ============================================================================
// OPCODE_MIN
// ============================================================================
struct MIN_I8 : Sequence<MIN_I8, I<OPCODE_MIN, I8Op, I8Op, I8Op>> {
  static void Emit(X64Emitter& e, const EmitArgType& i) {
    EmitCommutativeBinaryOp(
        e, i,
        [](X64Emitter& e, const Reg8& dest_src, const Reg8& src) {
          e.cmp(dest_src, src);
          e.cmovg(dest_src.cvt32(), src.cvt32());
        },
        [](X64Emitter& e, const Reg8& dest_src, int32_t constant) {
          e.mov(e.al, constant);
          e.cmp(dest_src, e.al);
          e.cmovg(dest_src.cvt32(), e.eax);
        });
  }
};
struct MIN_I16 : Sequence<MIN_I16, I<OPCODE_MIN, I16Op, I16Op, I16Op>> {
  static void Emit(X64Emitter& e, const EmitArgType& i) {
    assert_impossible_sequence(MIN_I16);
  }
};
struct MIN_I32 : Sequence<MIN_I32, I<OPCODE_MIN, I32Op, I32Op, I32Op>> {
  static void Emit(X64Emitter& e, const EmitArgType& i) {
    assert_impossible_sequence(MIN_I32);
  }
};
struct MIN_I64 : Sequence<MIN_I64, I<OPCODE_MIN, I64Op, I64Op, I64Op>> {
  static void Emit(X64Emitter& e, const EmitArgType& i) {
    assert_impossible_sequence(MIN_I64);
  }
};
struct MIN_F32 : Sequence<MIN_F32, I<OPCODE_MIN, F32Op, F32Op, F32Op>> {
  static void Emit(X64Emitter& e, const EmitArgType& i) {
    assert_impossible_sequence(MIN_F32);
  }
};
struct MIN_F64 : Sequence<MIN_F64, I<OPCODE_MIN, F64Op, F64Op, F64Op>> {
  static void Emit(X64Emitter& e, const EmitArgType& i) {
    e.ChangeMxcsrMode(MXCSRMode::Fpu);
    EmitCommutativeBinaryXmmOp(e, i,
                               [](X64Emitter& e, Xmm dest, Xmm src1, Xmm src2) {
                                 e.vminsd(dest, src1, src2);
                               });
  }
};
struct MIN_V128 : Sequence<MIN_V128, I<OPCODE_MIN, V128Op, V128Op, V128Op>> {
  static void Emit(X64Emitter& e, const EmitArgType& i) {
    e.ChangeMxcsrMode(MXCSRMode::Vmx);
    auto src1 = GetInputRegOrConstant(e, i.src1, e.xmm0);
    auto src2 = GetInputRegOrConstant(e, i.src2, e.xmm1);
    e.vminps(e.xmm2, src1, src2);
    e.vminps(e.xmm3, src2, src1);
    e.vorps(i.dest, e.xmm2, e.xmm3);
  }
};
EMITTER_OPCODE_TABLE(OPCODE_MIN, MIN_I8, MIN_I16, MIN_I32, MIN_I64, MIN_F32,
                     MIN_F64, MIN_V128);

// ============================================================================
// OPCODE_SELECT
// ============================================================================
// dest = src1 ? src2 : src3
// TODO(benvanik): match compare + select sequences, as often it's something
//     like SELECT(VECTOR_COMPARE_SGE(a, b), a, b)
struct SELECT_I8
    : Sequence<SELECT_I8, I<OPCODE_SELECT, I8Op, I8Op, I8Op, I8Op>> {
  static void Emit(X64Emitter& e, const EmitArgType& i) {
    Reg8 src2;
    if (i.src2.is_constant) {
      src2 = e.al;
      e.mov(src2, i.src2.constant());
    } else {
      src2 = i.src2;
    }
    e.test(i.src1, i.src1);
    e.cmovnz(i.dest.reg().cvt32(), src2.cvt32());
    e.cmovz(i.dest.reg().cvt32(), i.src3.reg().cvt32());
  }
};
struct SELECT_I16
    : Sequence<SELECT_I16, I<OPCODE_SELECT, I16Op, I8Op, I16Op, I16Op>> {
  static void Emit(X64Emitter& e, const EmitArgType& i) {
    Reg16 src2;
    if (i.src2.is_constant) {
      src2 = e.ax;
      e.mov(src2, i.src2.constant());
    } else {
      src2 = i.src2;
    }
    e.test(i.src1, i.src1);
    e.cmovnz(i.dest.reg().cvt32(), src2.cvt32());
    e.cmovz(i.dest.reg().cvt32(), i.src3.reg().cvt32());
  }
};
struct SELECT_I32
    : Sequence<SELECT_I32, I<OPCODE_SELECT, I32Op, I8Op, I32Op, I32Op>> {
  static void Emit(X64Emitter& e, const EmitArgType& i) {
    Reg32 src2;
    if (i.src2.is_constant) {
      src2 = e.eax;
      e.mov(src2, i.src2.constant());
    } else {
      src2 = i.src2;
    }
    e.test(i.src1, i.src1);
    e.cmovnz(i.dest, src2);
    e.cmovz(i.dest, i.src3);
  }
};
struct SELECT_I64
    : Sequence<SELECT_I64, I<OPCODE_SELECT, I64Op, I8Op, I64Op, I64Op>> {
  static void Emit(X64Emitter& e, const EmitArgType& i) {
    Reg64 src2;
    if (i.src2.is_constant) {
      src2 = e.rax;
      e.mov(src2, i.src2.constant());
    } else {
      src2 = i.src2;
    }
    e.test(i.src1, i.src1);
    e.cmovnz(i.dest, src2);
    e.cmovz(i.dest, i.src3);
  }
};
struct SELECT_F32
    : Sequence<SELECT_F32, I<OPCODE_SELECT, F32Op, I8Op, F32Op, F32Op>> {
  static void Emit(X64Emitter& e, const EmitArgType& i) {
    assert_impossible_sequence(SELECT_F32);
  }
};
struct SELECT_F64
    : Sequence<SELECT_F64, I<OPCODE_SELECT, F64Op, I8Op, F64Op, F64Op>> {
  static void Emit(X64Emitter& e, const EmitArgType& i) {
    e.ChangeMxcsrMode(MXCSRMode::Fpu);
    // dest = src1 != 0 ? src2 : src3
    e.movzx(e.eax, i.src1);
    e.vmovd(e.xmm1, e.eax);
    e.vpxor(e.xmm0, e.xmm0);
    e.vpcmpeqq(e.xmm0, e.xmm1);

    Xmm src2 = i.src2.is_constant ? e.xmm2 : i.src2;
    if (i.src2.is_constant) {
      e.LoadConstantXmm(src2, i.src2.constant());
    }
    e.vpandn(e.xmm1, e.xmm0, src2);

    Xmm src3 = i.src3.is_constant ? e.xmm2 : i.src3;
    if (i.src3.is_constant) {
      e.LoadConstantXmm(src3, i.src3.constant());
    }
    e.vpand(i.dest, e.xmm0, src3);
    e.vpor(i.dest, e.xmm1);
  }
};
struct SELECT_V128_I8
    : Sequence<SELECT_V128_I8, I<OPCODE_SELECT, V128Op, I8Op, V128Op, V128Op>> {
  static void Emit(X64Emitter& e, const EmitArgType& i) {
    assert_impossible_sequence(SELECT_V128_I8);
  }
};

enum class PermittedBlend : uint32_t { NotPermitted, Int8, Ps };
static bool IsVectorCompare(const Instr* i) {
  Opcode op = i->opcode->num;
  return op >= OPCODE_VECTOR_COMPARE_EQ && op <= OPCODE_VECTOR_COMPARE_UGE;
}
/*
    OPCODE_SELECT does a bit by bit selection, however, if the selector is the
   result of a comparison or if each element may only be 0xff or 0 we may use a
   blend instruction instead
*/
static PermittedBlend GetPermittedBlendForSelectV128(const Value* src1v) {
  const Instr* df = src1v->def;
  if (!df) {
    return PermittedBlend::NotPermitted;
  } else {
    if (!IsVectorCompare(df)) {
      return PermittedBlend::NotPermitted;  // todo: check ors, ands of
                                            // condition
    } else {
      switch (df->flags) {  // check what datatype we compared as
        case INT16_TYPE:
        case INT32_TYPE:
        case INT8_TYPE:
          return PermittedBlend::Int8;  // use vpblendvb
        case FLOAT32_TYPE:
          return PermittedBlend::Ps;  // use vblendvps
        default:                      // unknown type! just ignore
          return PermittedBlend::NotPermitted;
      }
    }
  }
}
struct SELECT_V128_V128
    : Sequence<SELECT_V128_V128,
               I<OPCODE_SELECT, V128Op, V128Op, V128Op, V128Op>> {
  static void Emit(X64Emitter& e, const EmitArgType& i) {
    Xmm src1 = i.src1.is_constant ? e.xmm0 : i.src1;
    PermittedBlend mayblend = GetPermittedBlendForSelectV128(i.src1.value);
    // todo: detect whether src1 is only 0 or FFFF and use blends if so.
    // currently we only detect cmps
    if (i.src1.is_constant) {
      e.LoadConstantXmm(src1, i.src1.constant());
    }

    Xmm src2 = i.src2.is_constant ? e.xmm1 : i.src2;
    if (i.src2.is_constant) {
      e.LoadConstantXmm(src2, i.src2.constant());
    }

    Xmm src3 = i.src3.is_constant ? e.xmm2 : i.src3;
    if (i.src3.is_constant) {
      e.LoadConstantXmm(src3, i.src3.constant());
    }

    if (mayblend == PermittedBlend::Int8) {
      e.vpblendvb(i.dest, src2, src3, src1);
    } else if (mayblend == PermittedBlend::Ps) {
      e.vblendvps(i.dest, src2, src3, src1);
    } else {
      if (e.IsFeatureEnabled(kX64EmitXOP)) {
        e.vpcmov(i.dest, src3, src2, src1);
      } else {
        // src1 ? src2 : src3;

        e.vpandn(e.xmm3, src1, src2);
        e.vpand(i.dest, src1, src3);
        e.vpor(i.dest, i.dest, e.xmm3);
      }
    }
  }
};
EMITTER_OPCODE_TABLE(OPCODE_SELECT, SELECT_I8, SELECT_I16, SELECT_I32,
                     SELECT_I64, SELECT_F32, SELECT_F64, SELECT_V128_I8,
                     SELECT_V128_V128);

static const hir::Instr* GetFirstPrecedingInstrWithPossibleFlagEffects(
    const hir::Instr* i) {
  Opcode iop;

go_further:
  i = i->GetNonFakePrev();
  if (!i) {
    return false;
  }
  iop = i->opcode->num;
  // context/local loads are just movs from mem. we know they will not spoil the
  // flags
  switch (iop) {
    case OPCODE_LOAD_CONTEXT:
    case OPCODE_STORE_CONTEXT:
    case OPCODE_LOAD_LOCAL:
    case OPCODE_STORE_LOCAL:
    case OPCODE_ASSIGN:
      goto go_further;
    default:
      return i;
  }
}

static bool HasPrecedingCmpOfSameValues(const hir::Instr* i) {
  if (IsTracingData()) {
    return false;  // no cmp elim if tracing
  }
  auto prev = GetFirstPrecedingInstrWithPossibleFlagEffects(i);

  if (prev == nullptr) {
    return false;
  }

  Opcode num = prev->opcode->num;

  if (num < OPCODE_COMPARE_EQ || num > OPCODE_COMPARE_UGE) {
    return false;
  }

  return prev->src1.value->IsEqual(i->src1.value) &&
         prev->src2.value->IsEqual(i->src2.value);
}
static bool MayCombineSetxWithFollowingCtxStore(const hir::Instr* setx_insn,
                                                unsigned& out_offset) {
  if (IsTracingData()) {
    return false;
  }
  hir::Value* defed = setx_insn->dest;

  if (!defed->HasSingleUse()) {
    return false;
  }
  hir::Value::Use* single_use = defed->use_head;

  hir::Instr* shouldbestore = single_use->instr;

  if (!shouldbestore) {
    return false;  // probs impossible
  }

  if (shouldbestore->opcode->num == OPCODE_STORE_CONTEXT) {
    if (shouldbestore->GetNonFakePrev() == setx_insn) {
      out_offset = static_cast<unsigned>(shouldbestore->src1.offset);
      shouldbestore->backend_flags |=
          INSTR_X64_FLAGS_ELIMINATED;  // eliminate store
      return true;
    }
  }
  return false;
}

// ============================================================================
// OPCODE_IS_NAN
// ============================================================================
struct IS_NAN_F32 : Sequence<IS_NAN_F32, I<OPCODE_IS_NAN, I8Op, F32Op>> {
  static void Emit(X64Emitter& e, const EmitArgType& i) {
    assert_impossible_sequence(IS_NAN_F32);
  }
};

struct IS_NAN_F64 : Sequence<IS_NAN_F64, I<OPCODE_IS_NAN, I8Op, F64Op>> {
  static void Emit(X64Emitter& e, const EmitArgType& i) {
    e.ChangeMxcsrMode(MXCSRMode::Fpu);
    e.vucomisd(i.src1, i.src1);
    e.setp(i.dest);
  }
};
EMITTER_OPCODE_TABLE(OPCODE_IS_NAN, IS_NAN_F32, IS_NAN_F64);

template <typename dest>
static void CompareEqDoSete(X64Emitter& e, const Instr* instr,
                            const dest& dst) {
  unsigned ctxoffset = 0;
  if (MayCombineSetxWithFollowingCtxStore(instr, ctxoffset)) {
    e.sete(e.byte[e.GetContextReg() + ctxoffset]);
  } else {
    e.sete(dst);
  }
}

// ============================================================================
// OPCODE_COMPARE_EQ
// ============================================================================
struct COMPARE_EQ_I8
    : Sequence<COMPARE_EQ_I8, I<OPCODE_COMPARE_EQ, I8Op, I8Op, I8Op>> {
  static void Emit(X64Emitter& e, const EmitArgType& i) {
    // x86 flags already set?
    if (!HasPrecedingCmpOfSameValues(i.instr)) {
      EmitCommutativeCompareOp(
          e, i,
          [](X64Emitter& e, const Reg8& src1, const Reg8& src2) {
            e.cmp(src1, src2);
          },
          [](X64Emitter& e, const Reg8& src1, int32_t constant) {
            if (constant == 0) {
              e.test(src1, src1);
            } else
              e.cmp(src1, constant);
          });
    }
    CompareEqDoSete(e, i.instr, i.dest);
  }
};
struct COMPARE_EQ_I16
    : Sequence<COMPARE_EQ_I16, I<OPCODE_COMPARE_EQ, I8Op, I16Op, I16Op>> {
  static void Emit(X64Emitter& e, const EmitArgType& i) {
    if (!HasPrecedingCmpOfSameValues(i.instr)) {
      EmitCommutativeCompareOp(
          e, i,
          [](X64Emitter& e, const Reg16& src1, const Reg16& src2) {
            e.cmp(src1, src2);
          },
          [](X64Emitter& e, const Reg16& src1, int32_t constant) {
            if (constant == 0) {
              e.test(src1, src1);
            } else
              e.cmp(src1, constant);
          });
    }
    CompareEqDoSete(e, i.instr, i.dest);
  }
};
struct COMPARE_EQ_I32
    : Sequence<COMPARE_EQ_I32, I<OPCODE_COMPARE_EQ, I8Op, I32Op, I32Op>> {
  static void Emit(X64Emitter& e, const EmitArgType& i) {
    if (!HasPrecedingCmpOfSameValues(i.instr)) {
      EmitCommutativeCompareOp(
          e, i,
          [](X64Emitter& e, const Reg32& src1, const Reg32& src2) {
            e.cmp(src1, src2);
          },
          [](X64Emitter& e, const Reg32& src1, int32_t constant) {
            if (constant == 0) {
              e.test(src1, src1);
            } else
              e.cmp(src1, constant);
          });
    }
    CompareEqDoSete(e, i.instr, i.dest);
  }
};
struct COMPARE_EQ_I64
    : Sequence<COMPARE_EQ_I64, I<OPCODE_COMPARE_EQ, I8Op, I64Op, I64Op>> {
  static void Emit(X64Emitter& e, const EmitArgType& i) {
    if (!HasPrecedingCmpOfSameValues(i.instr)) {
      EmitCommutativeCompareOp(
          e, i,
          [](X64Emitter& e, const Reg64& src1, const Reg64& src2) {
            e.cmp(src1, src2);
          },
          [](X64Emitter& e, const Reg64& src1, int32_t constant) {
            if (constant == 0) {
              e.test(src1, src1);
            } else
              e.cmp(src1, constant);
          });
    }
    CompareEqDoSete(e, i.instr, i.dest);
  }
};
struct COMPARE_EQ_F32
    : Sequence<COMPARE_EQ_F32, I<OPCODE_COMPARE_EQ, I8Op, F32Op, F32Op>> {
  static void Emit(X64Emitter& e, const EmitArgType& i) {
    e.ChangeMxcsrMode(MXCSRMode::Fpu);
    if (!HasPrecedingCmpOfSameValues(i.instr)) {
      EmitCommutativeBinaryXmmOp(
          e, i,
          [&i](X64Emitter& e, I8Op dest, const Xmm& src1, const Xmm& src2) {
            e.vcomiss(src1, src2);
          });
    }
    CompareEqDoSete(e, i.instr, i.dest);
  }
};
struct COMPARE_EQ_F64
    : Sequence<COMPARE_EQ_F64, I<OPCODE_COMPARE_EQ, I8Op, F64Op, F64Op>> {
  static void Emit(X64Emitter& e, const EmitArgType& i) {
    e.ChangeMxcsrMode(MXCSRMode::Fpu);
    if (!HasPrecedingCmpOfSameValues(i.instr)) {
      EmitCommutativeBinaryXmmOp(
          e, i,
          [&i](X64Emitter& e, I8Op dest, const Xmm& src1, const Xmm& src2) {
            e.vcomisd(src1, src2);
          });
    }
    CompareEqDoSete(e, i.instr, i.dest);
  }
};
EMITTER_OPCODE_TABLE(OPCODE_COMPARE_EQ, COMPARE_EQ_I8, COMPARE_EQ_I16,
                     COMPARE_EQ_I32, COMPARE_EQ_I64, COMPARE_EQ_F32,
                     COMPARE_EQ_F64);

template <typename dest>
static void CompareNeDoSetne(X64Emitter& e, const Instr* instr,
                             const dest& dst) {
  unsigned ctxoffset = 0;
  if (MayCombineSetxWithFollowingCtxStore(instr, ctxoffset)) {
    e.setne(e.byte[e.GetContextReg() + ctxoffset]);
  } else {
    e.setne(dst);
  }
}
// ============================================================================
// OPCODE_COMPARE_NE
// ============================================================================
struct COMPARE_NE_I8
    : Sequence<COMPARE_NE_I8, I<OPCODE_COMPARE_NE, I8Op, I8Op, I8Op>> {
  static void Emit(X64Emitter& e, const EmitArgType& i) {
    if (!HasPrecedingCmpOfSameValues(i.instr)) {
      EmitCommutativeCompareOp(
          e, i,
          [](X64Emitter& e, const Reg8& src1, const Reg8& src2) {
            e.cmp(src1, src2);
          },
          [](X64Emitter& e, const Reg8& src1, int32_t constant) {
            e.cmp(src1, constant);
          });
    }
    CompareNeDoSetne(e, i.instr, i.dest);
  }
};
struct COMPARE_NE_I16
    : Sequence<COMPARE_NE_I16, I<OPCODE_COMPARE_NE, I8Op, I16Op, I16Op>> {
  static void Emit(X64Emitter& e, const EmitArgType& i) {
    if (!HasPrecedingCmpOfSameValues(i.instr)) {
      EmitCommutativeCompareOp(
          e, i,
          [](X64Emitter& e, const Reg16& src1, const Reg16& src2) {
            e.cmp(src1, src2);
          },
          [](X64Emitter& e, const Reg16& src1, int32_t constant) {
            e.cmp(src1, constant);
          });
    }
    CompareNeDoSetne(e, i.instr, i.dest);
  }
};
struct COMPARE_NE_I32
    : Sequence<COMPARE_NE_I32, I<OPCODE_COMPARE_NE, I8Op, I32Op, I32Op>> {
  static void Emit(X64Emitter& e, const EmitArgType& i) {
    if (!HasPrecedingCmpOfSameValues(i.instr)) {
      EmitCommutativeCompareOp(
          e, i,
          [](X64Emitter& e, const Reg32& src1, const Reg32& src2) {
            e.cmp(src1, src2);
          },
          [](X64Emitter& e, const Reg32& src1, int32_t constant) {
            e.cmp(src1, constant);
          });
    }
    CompareNeDoSetne(e, i.instr, i.dest);
  }
};
struct COMPARE_NE_I64
    : Sequence<COMPARE_NE_I64, I<OPCODE_COMPARE_NE, I8Op, I64Op, I64Op>> {
  static void Emit(X64Emitter& e, const EmitArgType& i) {
    if (!HasPrecedingCmpOfSameValues(i.instr)) {
      EmitCommutativeCompareOp(
          e, i,
          [](X64Emitter& e, const Reg64& src1, const Reg64& src2) {
            e.cmp(src1, src2);
          },
          [](X64Emitter& e, const Reg64& src1, int32_t constant) {
            e.cmp(src1, constant);
          });
    }
    CompareNeDoSetne(e, i.instr, i.dest);
  }
};
struct COMPARE_NE_F32
    : Sequence<COMPARE_NE_F32, I<OPCODE_COMPARE_NE, I8Op, F32Op, F32Op>> {
  static void Emit(X64Emitter& e, const EmitArgType& i) {
    e.ChangeMxcsrMode(MXCSRMode::Fpu);
    if (!HasPrecedingCmpOfSameValues(i.instr)) {
      e.vcomiss(i.src1, i.src2);
    }
    CompareNeDoSetne(e, i.instr, i.dest);
  }
};
struct COMPARE_NE_F64
    : Sequence<COMPARE_NE_F64, I<OPCODE_COMPARE_NE, I8Op, F64Op, F64Op>> {
  static void Emit(X64Emitter& e, const EmitArgType& i) {
    e.ChangeMxcsrMode(MXCSRMode::Fpu);
    if (!HasPrecedingCmpOfSameValues(i.instr)) {
      e.vcomisd(i.src1, i.src2);
    }
    CompareNeDoSetne(e, i.instr, i.dest);
  }
};
EMITTER_OPCODE_TABLE(OPCODE_COMPARE_NE, COMPARE_NE_I8, COMPARE_NE_I16,
                     COMPARE_NE_I32, COMPARE_NE_I64, COMPARE_NE_F32,
                     COMPARE_NE_F64);

#define EMITTER_ASSOCIATE_CMP_INT_DO_SET(emit_instr, inverse_instr) \
  unsigned ctxoffset = 0;                                           \
  if (MayCombineSetxWithFollowingCtxStore(i.instr, ctxoffset)) {    \
    auto addr = e.byte[e.GetContextReg() + ctxoffset];              \
    if (!inverse) {                                                 \
      e.emit_instr(addr);                                           \
    } else {                                                        \
      e.inverse_instr(addr);                                        \
    }                                                               \
  } else {                                                          \
    if (!inverse) {                                                 \
      e.emit_instr(dest);                                           \
    } else {                                                        \
      e.inverse_instr(dest);                                        \
    }                                                               \
  }
// ============================================================================
// OPCODE_COMPARE_*
// ============================================================================
#define EMITTER_ASSOCIATIVE_COMPARE_INT(op, emit_instr, inverse_instr, type, \
                                        reg_type)                            \
  struct COMPARE_##op##_##type                                               \
      : Sequence<COMPARE_##op##_##type,                                      \
                 I<OPCODE_COMPARE_##op, I8Op, type, type>> {                 \
    static void Emit(X64Emitter& e, const EmitArgType& i) {                  \
      EmitAssociativeCompareOp(                                              \
          e, i,                                                              \
          [&i](X64Emitter& e, const Reg8& dest, const reg_type& src1,        \
               const reg_type& src2, bool inverse) {                         \
            if (!HasPrecedingCmpOfSameValues(i.instr)) {                     \
              e.cmp(src1, src2);                                             \
            }                                                                \
            EMITTER_ASSOCIATE_CMP_INT_DO_SET(emit_instr, inverse_instr)      \
          },                                                                 \
          [&i](X64Emitter& e, const Reg8& dest, const reg_type& src1,        \
               int32_t constant, bool inverse) {                             \
            if (!HasPrecedingCmpOfSameValues(i.instr)) {                     \
              e.cmp(src1, constant);                                         \
            }                                                                \
            EMITTER_ASSOCIATE_CMP_INT_DO_SET(emit_instr, inverse_instr)      \
          });                                                                \
    }                                                                        \
  };
#define EMITTER_ASSOCIATIVE_COMPARE_XX(op, instr, inverse_instr)           \
  EMITTER_ASSOCIATIVE_COMPARE_INT(op, instr, inverse_instr, I8Op, Reg8);   \
  EMITTER_ASSOCIATIVE_COMPARE_INT(op, instr, inverse_instr, I16Op, Reg16); \
  EMITTER_ASSOCIATIVE_COMPARE_INT(op, instr, inverse_instr, I32Op, Reg32); \
  EMITTER_ASSOCIATIVE_COMPARE_INT(op, instr, inverse_instr, I64Op, Reg64); \
  EMITTER_OPCODE_TABLE(OPCODE_COMPARE_##op, COMPARE_##op##_I8Op,           \
                       COMPARE_##op##_I16Op, COMPARE_##op##_I32Op,         \
                       COMPARE_##op##_I64Op);
EMITTER_ASSOCIATIVE_COMPARE_XX(SLT, setl, setg);
EMITTER_ASSOCIATIVE_COMPARE_XX(SLE, setle, setge);
EMITTER_ASSOCIATIVE_COMPARE_XX(SGT, setg, setl);
EMITTER_ASSOCIATIVE_COMPARE_XX(SGE, setge, setle);
EMITTER_ASSOCIATIVE_COMPARE_XX(ULT, setb, seta);
EMITTER_ASSOCIATIVE_COMPARE_XX(ULE, setbe, setae);
EMITTER_ASSOCIATIVE_COMPARE_XX(UGT, seta, setb);
EMITTER_ASSOCIATIVE_COMPARE_XX(UGE, setae, setbe);

// https://web.archive.org/web/20171129015931/https://x86.renejeschke.de/html/file_module_x86_id_288.html
// Original link: https://x86.renejeschke.de/html/file_module_x86_id_288.html
#define EMITTER_ASSOCIATIVE_COMPARE_FLT_XX(op, emit_instr)            \
  struct COMPARE_##op##_F32                                           \
      : Sequence<COMPARE_##op##_F32,                                  \
                 I<OPCODE_COMPARE_##op, I8Op, F32Op, F32Op>> {        \
    static void Emit(X64Emitter& e, const EmitArgType& i) {           \
      e.ChangeMxcsrMode(MXCSRMode::Fpu);                              \
      if (!HasPrecedingCmpOfSameValues(i.instr)) {                    \
        e.vcomiss(i.src1, i.src2);                                    \
      }                                                               \
      unsigned ctxoffset = 0;                                         \
      if (MayCombineSetxWithFollowingCtxStore(i.instr, ctxoffset)) {  \
        e.emit_instr(e.byte[e.GetContextReg() + ctxoffset]);          \
      } else {                                                        \
        e.emit_instr(i.dest);                                         \
      }                                                               \
    }                                                                 \
  };                                                                  \
  struct COMPARE_##op##_F64                                           \
      : Sequence<COMPARE_##op##_F64,                                  \
                 I<OPCODE_COMPARE_##op, I8Op, F64Op, F64Op>> {        \
    static void Emit(X64Emitter& e, const EmitArgType& i) {           \
      e.ChangeMxcsrMode(MXCSRMode::Fpu);                              \
      if (!HasPrecedingCmpOfSameValues(i.instr)) {                    \
        if (i.src1.is_constant) {                                     \
          e.LoadConstantXmm(e.xmm0, i.src1.constant());               \
          e.vcomisd(e.xmm0, i.src2);                                  \
        } else if (i.src2.is_constant) {                              \
          e.LoadConstantXmm(e.xmm0, i.src2.constant());               \
          e.vcomisd(i.src1, e.xmm0);                                  \
        } else {                                                      \
          e.vcomisd(i.src1, i.src2);                                  \
        }                                                             \
      }                                                               \
      unsigned ctxoffset = 0;                                         \
      if (MayCombineSetxWithFollowingCtxStore(i.instr, ctxoffset)) {  \
        e.emit_instr(e.byte[e.GetContextReg() + ctxoffset]);          \
      } else {                                                        \
        e.emit_instr(i.dest);                                         \
      }                                                               \
    }                                                                 \
  };                                                                  \
  EMITTER_OPCODE_TABLE(OPCODE_COMPARE_##op##_FLT, COMPARE_##op##_F32, \
                       COMPARE_##op##_F64);
EMITTER_ASSOCIATIVE_COMPARE_FLT_XX(SLT, setb);
EMITTER_ASSOCIATIVE_COMPARE_FLT_XX(SLE, setbe);
EMITTER_ASSOCIATIVE_COMPARE_FLT_XX(SGT, seta);
EMITTER_ASSOCIATIVE_COMPARE_FLT_XX(SGE, setae);
EMITTER_ASSOCIATIVE_COMPARE_FLT_XX(ULT, setb);
EMITTER_ASSOCIATIVE_COMPARE_FLT_XX(ULE, setbe);
EMITTER_ASSOCIATIVE_COMPARE_FLT_XX(UGT, seta);
EMITTER_ASSOCIATIVE_COMPARE_FLT_XX(UGE, setae);

// ============================================================================
// OPCODE_DID_SATURATE
// ============================================================================
struct DID_SATURATE
    : Sequence<DID_SATURATE, I<OPCODE_DID_SATURATE, I8Op, V128Op>> {
  static void Emit(X64Emitter& e, const EmitArgType& i) {
    // TODO(benvanik): implement saturation check (VECTOR_ADD, etc).
    e.xor_(i.dest, i.dest);
  }
};
EMITTER_OPCODE_TABLE(OPCODE_DID_SATURATE, DID_SATURATE);

// ============================================================================
// OPCODE_ADD
// ============================================================================
// TODO(benvanik): put dest/src1|2 together.
template <typename SEQ, typename REG, typename ARGS>
void EmitAddXX(X64Emitter& e, const ARGS& i) {
  SEQ::EmitCommutativeBinaryOp(
      e, i,
      [](X64Emitter& e, const REG& dest_src, const REG& src) {
        e.add(dest_src, src);
      },
      [](X64Emitter& e, const REG& dest_src, int32_t constant) {
        if (constant == 1 && e.IsFeatureEnabled(kX64FlagsIndependentVars)) {
          e.inc(dest_src);
        } else {
          e.add(dest_src, constant);
        }
      });
}
struct ADD_I8 : Sequence<ADD_I8, I<OPCODE_ADD, I8Op, I8Op, I8Op>> {
  static void Emit(X64Emitter& e, const EmitArgType& i) {
    EmitAddXX<ADD_I8, Reg8>(e, i);
  }
};
struct ADD_I16 : Sequence<ADD_I16, I<OPCODE_ADD, I16Op, I16Op, I16Op>> {
  static void Emit(X64Emitter& e, const EmitArgType& i) {
    EmitAddXX<ADD_I16, Reg16>(e, i);
  }
};
struct ADD_I32 : Sequence<ADD_I32, I<OPCODE_ADD, I32Op, I32Op, I32Op>> {
  static void Emit(X64Emitter& e, const EmitArgType& i) {
    EmitAddXX<ADD_I32, Reg32>(e, i);
  }
};
struct ADD_I64 : Sequence<ADD_I64, I<OPCODE_ADD, I64Op, I64Op, I64Op>> {
  static void Emit(X64Emitter& e, const EmitArgType& i) {
    EmitAddXX<ADD_I64, Reg64>(e, i);
  }
};
struct ADD_F32 : Sequence<ADD_F32, I<OPCODE_ADD, F32Op, F32Op, F32Op>> {
  static void Emit(X64Emitter& e, const EmitArgType& i) {
    assert_impossible_sequence(ADD_F32);
  }
};
struct ADD_F64 : Sequence<ADD_F64, I<OPCODE_ADD, F64Op, F64Op, F64Op>> {
  static void Emit(X64Emitter& e, const EmitArgType& i) {
    e.ChangeMxcsrMode(MXCSRMode::Fpu);

    Xmm src1 = GetInputRegOrConstant(e, i.src1, e.xmm0);
    Xmm src2 = GetInputRegOrConstant(e, i.src2, e.xmm1);
    e.vaddsd(i.dest, src1, src2);
  }
};
struct ADD_V128 : Sequence<ADD_V128, I<OPCODE_ADD, V128Op, V128Op, V128Op>> {
  static void Emit(X64Emitter& e, const EmitArgType& i) {
    e.ChangeMxcsrMode(MXCSRMode::Vmx);

    Xmm src1 = GetInputRegOrConstant(e, i.src1, e.xmm0);
    Xmm src2 = GetInputRegOrConstant(e, i.src2, e.xmm1);
    e.vaddps(i.dest, src1, src2);
  }
};
EMITTER_OPCODE_TABLE(OPCODE_ADD, ADD_I8, ADD_I16, ADD_I32, ADD_I64, ADD_F32,
                     ADD_F64, ADD_V128);

// ============================================================================
// OPCODE_ADD_CARRY
// ============================================================================
// TODO(benvanik): put dest/src1|2 together.
template <typename SEQ, typename REG, typename ARGS>
void EmitAddCarryXX(X64Emitter& e, const ARGS& i) {
  // TODO(benvanik): faster setting? we could probably do some fun math tricks
  // here to get the carry flag set.
  if (i.src3.is_constant) {
    if (i.src3.constant()) {
      e.stc();
    } else {
      e.clc();
    }
  } else {
    e.bt(i.src3.reg().cvt32(), 0);
  }
  SEQ::EmitCommutativeBinaryOp(
      e, i,
      [](X64Emitter& e, const REG& dest_src, const REG& src) {
        e.adc(dest_src, src);
      },
      [](X64Emitter& e, const REG& dest_src, int32_t constant) {
        e.adc(dest_src, constant);
      });
}
struct ADD_CARRY_I8
    : Sequence<ADD_CARRY_I8, I<OPCODE_ADD_CARRY, I8Op, I8Op, I8Op, I8Op>> {
  static void Emit(X64Emitter& e, const EmitArgType& i) {
    EmitAddCarryXX<ADD_CARRY_I8, Reg8>(e, i);
  }
};
struct ADD_CARRY_I16
    : Sequence<ADD_CARRY_I16, I<OPCODE_ADD_CARRY, I16Op, I16Op, I16Op, I8Op>> {
  static void Emit(X64Emitter& e, const EmitArgType& i) {
    EmitAddCarryXX<ADD_CARRY_I16, Reg16>(e, i);
  }
};
struct ADD_CARRY_I32
    : Sequence<ADD_CARRY_I32, I<OPCODE_ADD_CARRY, I32Op, I32Op, I32Op, I8Op>> {
  static void Emit(X64Emitter& e, const EmitArgType& i) {
    EmitAddCarryXX<ADD_CARRY_I32, Reg32>(e, i);
  }
};
struct ADD_CARRY_I64
    : Sequence<ADD_CARRY_I64, I<OPCODE_ADD_CARRY, I64Op, I64Op, I64Op, I8Op>> {
  static void Emit(X64Emitter& e, const EmitArgType& i) {
    EmitAddCarryXX<ADD_CARRY_I64, Reg64>(e, i);
  }
};
EMITTER_OPCODE_TABLE(OPCODE_ADD_CARRY, ADD_CARRY_I8, ADD_CARRY_I16,
                     ADD_CARRY_I32, ADD_CARRY_I64);

// ============================================================================
// OPCODE_SUB
// ============================================================================
// TODO(benvanik): put dest/src1|2 together.
template <typename SEQ, typename REG, typename ARGS>
void EmitSubXX(X64Emitter& e, const ARGS& i) {
  SEQ::EmitAssociativeBinaryOp(
      e, i,
      [](X64Emitter& e, const REG& dest_src, const REG& src) {
        e.sub(dest_src, src);
      },
      [](X64Emitter& e, const REG& dest_src, int32_t constant) {
        if (constant == 1 && e.IsFeatureEnabled(kX64FlagsIndependentVars)) {
          e.dec(dest_src);
        } else {
          e.sub(dest_src, constant);
        }
      });
}
struct SUB_I8 : Sequence<SUB_I8, I<OPCODE_SUB, I8Op, I8Op, I8Op>> {
  static void Emit(X64Emitter& e, const EmitArgType& i) {
    EmitSubXX<SUB_I8, Reg8>(e, i);
  }
};
struct SUB_I16 : Sequence<SUB_I16, I<OPCODE_SUB, I16Op, I16Op, I16Op>> {
  static void Emit(X64Emitter& e, const EmitArgType& i) {
    EmitSubXX<SUB_I16, Reg16>(e, i);
  }
};
struct SUB_I32 : Sequence<SUB_I32, I<OPCODE_SUB, I32Op, I32Op, I32Op>> {
  static void Emit(X64Emitter& e, const EmitArgType& i) {
    EmitSubXX<SUB_I32, Reg32>(e, i);
  }
};
struct SUB_I64 : Sequence<SUB_I64, I<OPCODE_SUB, I64Op, I64Op, I64Op>> {
  static void Emit(X64Emitter& e, const EmitArgType& i) {
    EmitSubXX<SUB_I64, Reg64>(e, i);
  }
};
struct SUB_F32 : Sequence<SUB_F32, I<OPCODE_SUB, F32Op, F32Op, F32Op>> {
  static void Emit(X64Emitter& e, const EmitArgType& i) {
    assert_impossible_sequence(SUB_F32);
  }
};
struct SUB_F64 : Sequence<SUB_F64, I<OPCODE_SUB, F64Op, F64Op, F64Op>> {
  static void Emit(X64Emitter& e, const EmitArgType& i) {
    assert_true(!i.instr->flags);
    e.ChangeMxcsrMode(MXCSRMode::Fpu);
    Xmm src1 = GetInputRegOrConstant(e, i.src1, e.xmm0);
    Xmm src2 = GetInputRegOrConstant(e, i.src2, e.xmm1);
    e.vsubsd(i.dest, src1, src2);
  }
};
struct SUB_V128 : Sequence<SUB_V128, I<OPCODE_SUB, V128Op, V128Op, V128Op>> {
  static void Emit(X64Emitter& e, const EmitArgType& i) {
    assert_true(!i.instr->flags);
    e.ChangeMxcsrMode(MXCSRMode::Vmx);
    Xmm src1 = GetInputRegOrConstant(e, i.src1, e.xmm0);
    Xmm src2 = GetInputRegOrConstant(e, i.src2, e.xmm1);
    e.vsubps(i.dest, src1, src2);
  }
};
EMITTER_OPCODE_TABLE(OPCODE_SUB, SUB_I8, SUB_I16, SUB_I32, SUB_I64, SUB_F32,
                     SUB_F64, SUB_V128);

// ============================================================================
// OPCODE_MUL
// ============================================================================
// Sign doesn't matter here, as we don't use the high bits.
// We exploit mulx here to avoid creating too much register pressure.
struct MUL_I8 : Sequence<MUL_I8, I<OPCODE_MUL, I8Op, I8Op, I8Op>> {
  static void Emit(X64Emitter& e, const EmitArgType& i) {
    assert_impossible_sequence(MUL_I8);
  }
};
struct MUL_I16 : Sequence<MUL_I16, I<OPCODE_MUL, I16Op, I16Op, I16Op>> {
  static void Emit(X64Emitter& e, const EmitArgType& i) {
    assert_impossible_sequence(MUL_I8);
  }
};
struct MUL_I32 : Sequence<MUL_I32, I<OPCODE_MUL, I32Op, I32Op, I32Op>> {
  static void Emit(X64Emitter& e, const EmitArgType& i) {
    if (i.src2.is_constant) {
      uint32_t multiplier = i.src2.value->constant.u32;
      if (multiplier == 3 || multiplier == 5 || multiplier == 9) {
        e.lea(i.dest, e.ptr[i.src1.reg() * (multiplier - 1) + i.src1.reg()]);
        return;
      }
    }

    if (e.IsFeatureEnabled(kX64EmitBMI2)) {
      // mulx: $1:$2 = EDX * $3

      // TODO(benvanik): place src2 in edx?
      if (i.src1.is_constant) {
        assert_true(!i.src2.is_constant);
        e.mov(e.edx, i.src2);
        e.mov(e.eax, i.src1.constant());
        e.mulx(e.edx, i.dest, e.eax);
      } else if (i.src2.is_constant) {
        e.mov(e.edx, i.src1);
        e.mov(e.eax, i.src2.constant());
        e.mulx(e.edx, i.dest, e.eax);
      } else {
        e.mov(e.edx, i.src2);
        e.mulx(e.edx, i.dest, i.src1);
      }
    } else {
      // x86 mul instruction
      // EDX:EAX = EAX * $1;

      // is_constant AKA not a register
      if (i.src1.is_constant) {
        assert_true(!i.src2.is_constant);  // can't multiply 2 constants
        e.mov(e.eax, i.src1.constant());
        e.mul(i.src2);
        e.mov(i.dest, e.eax);
      } else if (i.src2.is_constant) {
        assert_true(!i.src1.is_constant);  // can't multiply 2 constants
        e.mov(e.eax, i.src2.constant());
        e.mul(i.src1);
        e.mov(i.dest, e.eax);
      } else {
        e.mov(e.eax, i.src1);
        e.mul(i.src2);
        e.mov(i.dest, e.eax);
      }
    }
  }
};
struct MUL_I64 : Sequence<MUL_I64, I<OPCODE_MUL, I64Op, I64Op, I64Op>> {
  static void Emit(X64Emitter& e, const EmitArgType& i) {
    if (i.src2.is_constant) {
      uint64_t multiplier = i.src2.value->constant.u64;
      if (multiplier == 3 || multiplier == 5 || multiplier == 9) {
        e.lea(i.dest,
              e.ptr[i.src1.reg() * ((int)multiplier - 1) + i.src1.reg()]);
        return;
      }
    }

    if (e.IsFeatureEnabled(kX64EmitBMI2)) {
      // mulx: $1:$2 = RDX * $3

      // TODO(benvanik): place src2 in edx?
      if (i.src1.is_constant) {
        assert_true(!i.src2.is_constant);
        e.mov(e.rdx, i.src2);
        e.mov(e.rax, i.src1.constant());
        e.mulx(e.rdx, i.dest, e.rax);
      } else if (i.src2.is_constant) {
        e.mov(e.rdx, i.src1);
        e.mov(e.rax, i.src2.constant());
        e.mulx(e.rdx, i.dest, e.rax);
      } else {
        e.mov(e.rdx, i.src2);
        e.mulx(e.rdx, i.dest, i.src1);
      }
    } else {
      // x86 mul instruction
      // RDX:RAX = RAX * $1;

      if (i.src1.is_constant) {
        assert_true(!i.src2.is_constant);  // can't multiply 2 constants
        e.mov(e.rax, i.src1.constant());
        e.mul(i.src2);
        e.mov(i.dest, e.rax);
      } else if (i.src2.is_constant) {
        assert_true(!i.src1.is_constant);  // can't multiply 2 constants
        e.mov(e.rax, i.src2.constant());
        e.mul(i.src1);
        e.mov(i.dest, e.rax);
      } else {
        e.mov(e.rax, i.src1);
        e.mul(i.src2);
        e.mov(i.dest, e.rax);
      }
    }
  }
};
struct MUL_F32 : Sequence<MUL_F32, I<OPCODE_MUL, F32Op, F32Op, F32Op>> {
  static void Emit(X64Emitter& e, const EmitArgType& i) {
    assert_impossible_sequence(MUL_F32);
  }
};
struct MUL_F64 : Sequence<MUL_F64, I<OPCODE_MUL, F64Op, F64Op, F64Op>> {
  static void Emit(X64Emitter& e, const EmitArgType& i) {
    assert_true(!i.instr->flags);
    e.ChangeMxcsrMode(MXCSRMode::Fpu);

    Xmm src1 = GetInputRegOrConstant(e, i.src1, e.xmm0);
    Xmm src2 = GetInputRegOrConstant(e, i.src2, e.xmm1);
    e.vmulsd(i.dest, src1, src2);
  }
};
struct MUL_V128 : Sequence<MUL_V128, I<OPCODE_MUL, V128Op, V128Op, V128Op>> {
  static void Emit(X64Emitter& e, const EmitArgType& i) {
    assert_true(!i.instr->flags);
    e.ChangeMxcsrMode(MXCSRMode::Vmx);
    Xmm src1 = GetInputRegOrConstant(e, i.src1, e.xmm0);
    Xmm src2 = GetInputRegOrConstant(e, i.src2, e.xmm1);
    e.vmulps(i.dest, src1, src2);
  }
};
EMITTER_OPCODE_TABLE(OPCODE_MUL, MUL_I8, MUL_I16, MUL_I32, MUL_I64, MUL_F32,
                     MUL_F64, MUL_V128);

// ============================================================================
// OPCODE_MUL_HI
// ============================================================================
struct MUL_HI_I8 : Sequence<MUL_HI_I8, I<OPCODE_MUL_HI, I8Op, I8Op, I8Op>> {
  static void Emit(X64Emitter& e, const EmitArgType& i) {
    assert_impossible_sequence(MUL_HI_I8);
  }
};
struct MUL_HI_I16
    : Sequence<MUL_HI_I16, I<OPCODE_MUL_HI, I16Op, I16Op, I16Op>> {
  static void Emit(X64Emitter& e, const EmitArgType& i) {
    assert_impossible_sequence(MUL_HI_I8);
  }
};
struct MUL_HI_I32
    : Sequence<MUL_HI_I32, I<OPCODE_MUL_HI, I32Op, I32Op, I32Op>> {
  static void Emit(X64Emitter& e, const EmitArgType& i) {
    assert_impossible_sequence(MUL_HI_I32);
  }
};
struct MUL_HI_I64
    : Sequence<MUL_HI_I64, I<OPCODE_MUL_HI, I64Op, I64Op, I64Op>> {
  static void Emit(X64Emitter& e, const EmitArgType& i) {
    if (i.instr->flags & ARITHMETIC_UNSIGNED) {
      if (e.IsFeatureEnabled(kX64EmitBMI2)) {
        // TODO(benvanik): place src1 in eax? still need to sign extend
        e.mov(e.rdx, i.src1);
        if (i.src2.is_constant) {
          e.mov(e.rax, i.src2.constant());
          e.mulx(i.dest, e.rdx, e.rax);
        } else {
          e.mulx(i.dest, e.rax, i.src2);
        }
      } else {
        // x86 mul instruction
        // RDX:RAX < RAX * REG(op1);
        if (i.src1.is_constant) {
          assert_true(!i.src2.is_constant);  // can't multiply 2 constants
          e.mov(e.rax, i.src1.constant());
          e.mul(i.src2);
          e.mov(i.dest, e.rdx);
        } else if (i.src2.is_constant) {
          assert_true(!i.src1.is_constant);  // can't multiply 2 constants
          e.mov(e.rax, i.src2.constant());
          e.mul(i.src1);
          e.mov(i.dest, e.rdx);
        } else {
          e.mov(e.rax, i.src1);
          e.mul(i.src2);
          e.mov(i.dest, e.rdx);
        }
      }
    } else {
      if (i.src1.is_constant) {
        e.mov(e.rax, i.src1.constant());
      } else {
        e.mov(e.rax, i.src1);
      }
      if (i.src2.is_constant) {
        e.mov(e.rdx, i.src2.constant());
        e.imul(e.rdx);
      } else {
        e.imul(i.src2);
      }
      e.mov(i.dest, e.rdx);
    }
  }
};
EMITTER_OPCODE_TABLE(OPCODE_MUL_HI, MUL_HI_I8, MUL_HI_I16, MUL_HI_I32,
                     MUL_HI_I64);

// ============================================================================
// OPCODE_DIV
// ============================================================================
// TODO(benvanik): optimize common constant cases.
// TODO(benvanik): simplify code!
struct DIV_I8 : Sequence<DIV_I8, I<OPCODE_DIV, I8Op, I8Op, I8Op>> {
  static void Emit(X64Emitter& e, const EmitArgType& i) {
    assert_impossible_sequence(DIV_I8);
  }
};
struct DIV_I16 : Sequence<DIV_I16, I<OPCODE_DIV, I16Op, I16Op, I16Op>> {
  static void Emit(X64Emitter& e, const EmitArgType& i) {
    assert_impossible_sequence(DIV_I16);
  }
};
/*
        TODO: hoist the overflow/zero checks into HIR
*/
struct DIV_I32 : Sequence<DIV_I32, I<OPCODE_DIV, I32Op, I32Op, I32Op>> {
  static void Emit(X64Emitter& e, const EmitArgType& i) {
    Xbyak::Label skip;
    e.inLocalLabel();
    e.xor_(e.eax,
           e.eax);  // need to make sure that we're zeroed if its divide by zero
    if (i.src2.is_constant) {
      assert_true(!i.src1.is_constant);

      if (i.instr->flags & ARITHMETIC_UNSIGNED) {
        e.mov(e.ecx, i.src2.constant());
        e.mov(e.eax, i.src1);
        // Zero upper bits.
        e.xor_(e.edx, e.edx);
        e.div(e.ecx);
      } else {
        e.mov(e.ecx, i.src2.constant());
        if (i.src2.constant() == -1) {  // we might have signed overflow, so
                                        // check src1 for 0x80000000 at runtime
          e.cmp(i.src1, 1);

          e.jo(skip, CodeGenerator::T_SHORT);
        }
        e.mov(e.eax, i.src1);

        e.cdq();  // edx:eax = sign-extend eax
        e.idiv(e.ecx);
      }

    } else {
      // Skip if src2 is zero.
      e.test(i.src2, i.src2);
      // branches are assumed not taken, so a newly executed divide instruction
      // that divides by 0 will probably end up speculatively executing the
      // divide instruction :/ hopefully no games rely on divide by zero
      // behavior
      e.jz(skip, CodeGenerator::T_SHORT);

      if (i.instr->flags & ARITHMETIC_UNSIGNED) {
        if (i.src1.is_constant) {
          e.mov(e.eax, i.src1.constant());
        } else {
          e.mov(e.eax, i.src1);
        }
        // Zero upper bits.
        e.xor_(e.edx, e.edx);
        e.div(i.src2);
      } else {
        // check for signed overflow
        if (i.src1.is_constant) {
          if (i.src1.constant() != (1 << 31)) {
            // we're good, overflow is impossible
          } else {
            e.cmp(i.src2, -1);  // otherwise, if src2 is -1 then we have
                                // overflow
            e.jz(skip, CodeGenerator::T_SHORT);
          }
        } else {
          e.xor_(e.ecx, e.ecx);
          e.cmp(i.src1, 1);  //== 0x80000000
          e.seto(e.cl);
          e.cmp(i.src2, -1);
          e.setz(e.ch);
          e.cmp(e.ecx, 0x0101);
          e.jz(skip, CodeGenerator::T_SHORT);
        }

        if (i.src1.is_constant) {
          e.mov(e.eax, i.src1.constant());
        } else {
          e.mov(e.eax, i.src1);
        }

        e.cdq();  // edx:eax = sign-extend eax
        e.idiv(i.src2);
      }
    }

    e.L(skip);
    e.outLocalLabel();
    e.mov(i.dest, e.eax);
  }
};
/*
        TODO: hoist the overflow/zero checks into HIR
*/
struct DIV_I64 : Sequence<DIV_I64, I<OPCODE_DIV, I64Op, I64Op, I64Op>> {
  static void Emit(X64Emitter& e, const EmitArgType& i) {
    Xbyak::Label skip;
    e.inLocalLabel();
    e.xor_(e.eax,
           e.eax);  // need to make sure that we're zeroed if its divide by zero
    if (i.src2.is_constant) {
      assert_true(!i.src1.is_constant);

      if (i.instr->flags & ARITHMETIC_UNSIGNED) {
        e.mov(e.rcx, i.src2.constant());
        e.mov(e.rax, i.src1);
        // Zero upper bits.
        e.xor_(e.edx, e.edx);
        e.div(e.rcx);
      } else {
        if (i.src2.constant() ==
            -1LL) {  // we might have signed overflow, so
                     // check src1 for 0x80000000 at runtime
          e.cmp(i.src1, 1);

          e.jo(skip, CodeGenerator::T_SHORT);
        }
        e.mov(e.rcx, i.src2.constant());
        e.mov(e.rax, i.src1);
        e.cqo();  // rdx:rax = sign-extend rax
        e.idiv(e.rcx);
      }
    } else {
      // Skip if src2 is zero.
      e.test(i.src2, i.src2);
      e.jz(skip, CodeGenerator::T_SHORT);

      if (i.instr->flags & ARITHMETIC_UNSIGNED) {
        if (i.src1.is_constant) {
          e.mov(e.rax, i.src1.constant());
        } else {
          e.mov(e.rax, i.src1);
        }
        // Zero upper bits.
        e.xor_(e.edx, e.edx);
        e.div(i.src2);
      } else {
        // check for signed overflow
        if (i.src1.is_constant) {
          if (i.src1.constant() != (1ll << 63)) {
            // we're good, overflow is impossible
          } else {
            e.cmp(i.src2, -1);  // otherwise, if src2 is -1 then we have
                                // overflow
            e.jz(skip, CodeGenerator::T_SHORT);
          }
        } else {
          e.xor_(e.ecx, e.ecx);
          e.cmp(i.src1, 1);  //== 0x80000000
          e.seto(e.cl);
          e.cmp(i.src2, -1);
          e.setz(e.ch);
          e.cmp(e.ecx, 0x0101);
          e.jz(skip, CodeGenerator::T_SHORT);
        }

        if (i.src1.is_constant) {
          e.mov(e.rax, i.src1.constant());
        } else {
          e.mov(e.rax, i.src1);
        }
        e.cqo();  // rdx:rax = sign-extend rax
        e.idiv(i.src2);
      }
    }

    e.L(skip);
    e.outLocalLabel();
    e.mov(i.dest, e.rax);
  }
};
struct DIV_F32 : Sequence<DIV_F32, I<OPCODE_DIV, F32Op, F32Op, F32Op>> {
  static void Emit(X64Emitter& e, const EmitArgType& i) {
    assert_impossible_sequence(DIV_F32);
  }
};
struct DIV_F64 : Sequence<DIV_F64, I<OPCODE_DIV, F64Op, F64Op, F64Op>> {
  static void Emit(X64Emitter& e, const EmitArgType& i) {
    assert_true(!i.instr->flags);
    e.ChangeMxcsrMode(MXCSRMode::Fpu);

    Xmm src1 = GetInputRegOrConstant(e, i.src1, e.xmm0);
    Xmm src2 = GetInputRegOrConstant(e, i.src2, e.xmm1);
    e.vdivsd(i.dest, src1, src2);
  }
};
struct DIV_V128 : Sequence<DIV_V128, I<OPCODE_DIV, V128Op, V128Op, V128Op>> {
  static void Emit(X64Emitter& e, const EmitArgType& i) {
    assert_impossible_sequence(DIV_V128);
  }
};
EMITTER_OPCODE_TABLE(OPCODE_DIV, DIV_I8, DIV_I16, DIV_I32, DIV_I64, DIV_F32,
                     DIV_F64, DIV_V128);

// ============================================================================
// OPCODE_MUL_ADD
// ============================================================================
// d = 1 * 2 + 3
// $0 = $1x$0 + $2
// Forms of vfmadd/vfmsub:
// - 132 -> $1 = $1 * $3 + $2
// - 213 -> $1 = $2 * $1 + $3
// - 231 -> $1 = $2 * $3 + $1
struct MUL_ADD_F32
    : Sequence<MUL_ADD_F32, I<OPCODE_MUL_ADD, F32Op, F32Op, F32Op, F32Op>> {
  static void Emit(X64Emitter& e, const EmitArgType& i) {
    assert_impossible_sequence(
        MUL_ADD_F32);  // this can never happen, there are very few actual
                       // float32 instructions
  }
};
struct MUL_ADD_F64
    : Sequence<MUL_ADD_F64, I<OPCODE_MUL_ADD, F64Op, F64Op, F64Op, F64Op>> {
  static void Emit(X64Emitter& e, const EmitArgType& i) {
    e.ChangeMxcsrMode(MXCSRMode::Fpu);

    Xmm src1 = GetInputRegOrConstant(e, i.src1, e.xmm0);
    Xmm src2 = GetInputRegOrConstant(e, i.src2, e.xmm1);
    Xmm src3 = GetInputRegOrConstant(e, i.src3, e.xmm2);
    if (e.IsFeatureEnabled(kX64EmitFMA)) {
      // todo: this is garbage
      e.vmovapd(e.xmm3, src1);
      e.vfmadd213sd(e.xmm3, src2, src3);
      e.vmovapd(i.dest, e.xmm3);
    } else {
      // todo: might need to use x87 in this case...
      e.vmulsd(e.xmm3, src1, src2);
      e.vaddsd(i.dest, e.xmm3, src3);
    }
  }
};
struct MUL_ADD_V128
    : Sequence<MUL_ADD_V128,
               I<OPCODE_MUL_ADD, V128Op, V128Op, V128Op, V128Op>> {
  static void Emit(X64Emitter& e, const EmitArgType& i) {
    e.ChangeMxcsrMode(MXCSRMode::Vmx);

    Xmm src1 = GetInputRegOrConstant(e, i.src1, e.xmm0);
    Xmm src2 = GetInputRegOrConstant(e, i.src2, e.xmm1);
    Xmm src3 = GetInputRegOrConstant(e, i.src3, e.xmm2);
    if (e.IsFeatureEnabled(kX64EmitFMA)) {
      // todo: this is garbage
      e.vmovaps(e.xmm3, src1);
      e.vfmadd213ps(e.xmm3, src2, src3);
      e.vmovaps(i.dest, e.xmm3);
    } else {
      // todo: might need to use x87 in this case...
      e.vmulps(e.xmm3, src1, src2);
      e.vaddps(i.dest, e.xmm3, src3);
    }
  }
};
EMITTER_OPCODE_TABLE(OPCODE_MUL_ADD, MUL_ADD_F32, MUL_ADD_F64, MUL_ADD_V128);

struct NEGATED_MUL_ADD_F64
    : Sequence<NEGATED_MUL_ADD_F64,
               I<OPCODE_NEGATED_MUL_ADD, F64Op, F64Op, F64Op, F64Op>> {
  static void Emit(X64Emitter& e, const EmitArgType& i) {
    e.ChangeMxcsrMode(MXCSRMode::Fpu);

    Xmm src1 = GetInputRegOrConstant(e, i.src1, e.xmm0);
    Xmm src2 = GetInputRegOrConstant(e, i.src2, e.xmm1);
    Xmm src3 = GetInputRegOrConstant(e, i.src3, e.xmm2);
    if (e.IsFeatureEnabled(kX64EmitFMA)) {
      // todo: this is garbage
      e.vmovapd(e.xmm3, src1);
      e.vfmadd213sd(e.xmm3, src2, src3);
      e.vxorpd(i.dest, e.xmm3, e.GetXmmConstPtr(XMMSignMaskPD));
    } else {
      // todo: might need to use x87 in this case...
      e.vmulsd(e.xmm3, src1, src2);
      e.vaddsd(i.dest, e.xmm3, src3);
      e.vxorpd(i.dest, i.dest, e.GetXmmConstPtr(XMMSignMaskPD));
    }
  }
};
struct NEGATED_MUL_ADD_V128
    : Sequence<NEGATED_MUL_ADD_V128,
               I<OPCODE_NEGATED_MUL_ADD, V128Op, V128Op, V128Op, V128Op>> {
  static void Emit(X64Emitter& e, const EmitArgType& i) {
    e.ChangeMxcsrMode(MXCSRMode::Vmx);

    Xmm src1 = GetInputRegOrConstant(e, i.src1, e.xmm0);
    Xmm src2 = GetInputRegOrConstant(e, i.src2, e.xmm1);
    Xmm src3 = GetInputRegOrConstant(e, i.src3, e.xmm2);
    if (e.IsFeatureEnabled(kX64EmitFMA)) {
      // todo: this is garbage
      e.vmovaps(e.xmm3, src1);
      e.vfmadd213ps(e.xmm3, src2, src3);
      e.vxorps(i.dest, e.xmm3, e.GetXmmConstPtr(XMMSignMaskPS));
    } else {
      // todo: might need to use x87 in this case...
      e.vmulps(e.xmm3, src1, src2);
      e.vaddps(i.dest, e.xmm3, src3);
      e.vxorps(i.dest, i.dest, e.GetXmmConstPtr(XMMSignMaskPS));
    }
  }
};
EMITTER_OPCODE_TABLE(OPCODE_NEGATED_MUL_ADD, NEGATED_MUL_ADD_F64,
                     NEGATED_MUL_ADD_V128);

// ============================================================================
// OPCODE_MUL_SUB
// ============================================================================
// d = 1 * 2 - 3
// $0 = $2x$0 - $3
// TODO(benvanik): use other forms (132/213/etc) to avoid register shuffling.
// dest could be src2 or src3 - need to ensure it's not before overwriting dest
// perhaps use other 132/213/etc
// Forms:
// - 132 -> $1 = $1 * $3 - $2
// - 213 -> $1 = $2 * $1 - $3
// - 231 -> $1 = $2 * $3 - $1

struct MUL_SUB_F64
    : Sequence<MUL_SUB_F64, I<OPCODE_MUL_SUB, F64Op, F64Op, F64Op, F64Op>> {
  static void Emit(X64Emitter& e, const EmitArgType& i) {
    e.ChangeMxcsrMode(MXCSRMode::Fpu);

    Xmm src1 = GetInputRegOrConstant(e, i.src1, e.xmm0);
    Xmm src2 = GetInputRegOrConstant(e, i.src2, e.xmm1);
    Xmm src3 = GetInputRegOrConstant(e, i.src3, e.xmm2);
    if (e.IsFeatureEnabled(kX64EmitFMA)) {
      // todo: this is garbage
      e.vmovapd(e.xmm3, src1);
      e.vfmsub213sd(e.xmm3, src2, src3);
      e.vmovapd(i.dest, e.xmm3);
    } else {
      // todo: might need to use x87 in this case...
      e.vmulsd(e.xmm3, src1, src2);
      e.vsubsd(i.dest, e.xmm3, src3);
    }
  }
};
struct MUL_SUB_V128
    : Sequence<MUL_SUB_V128,
               I<OPCODE_MUL_SUB, V128Op, V128Op, V128Op, V128Op>> {
  static void Emit(X64Emitter& e, const EmitArgType& i) {
    e.ChangeMxcsrMode(MXCSRMode::Vmx);

    Xmm src1 = GetInputRegOrConstant(e, i.src1, e.xmm0);
    Xmm src2 = GetInputRegOrConstant(e, i.src2, e.xmm1);
    Xmm src3 = GetInputRegOrConstant(e, i.src3, e.xmm2);
    if (e.IsFeatureEnabled(kX64EmitFMA)) {
      // todo: this is garbage
      e.vmovaps(e.xmm3, src1);
      e.vfmsub213ps(e.xmm3, src2, src3);
      e.vmovaps(i.dest, e.xmm3);
    } else {
      // todo: might need to use x87 in this case...
      e.vmulps(e.xmm3, src1, src2);
      e.vsubps(i.dest, e.xmm3, src3);
    }
  }
};
EMITTER_OPCODE_TABLE(OPCODE_MUL_SUB, MUL_SUB_F64, MUL_SUB_V128);

struct NEGATED_MUL_SUB_F64
    : Sequence<NEGATED_MUL_SUB_F64,
               I<OPCODE_NEGATED_MUL_SUB, F64Op, F64Op, F64Op, F64Op>> {
  static void Emit(X64Emitter& e, const EmitArgType& i) {
    e.ChangeMxcsrMode(MXCSRMode::Fpu);

    Xmm src1 = GetInputRegOrConstant(e, i.src1, e.xmm0);
    Xmm src2 = GetInputRegOrConstant(e, i.src2, e.xmm1);
    Xmm src3 = GetInputRegOrConstant(e, i.src3, e.xmm2);
    if (e.IsFeatureEnabled(kX64EmitFMA)) {
      // todo: this is garbage
      e.vmovapd(e.xmm3, src1);
      e.vfmsub213sd(e.xmm3, src2, src3);
      e.vxorpd(i.dest, e.xmm3, e.GetXmmConstPtr(XMMSignMaskPD));
    } else {
      // todo: might need to use x87 in this case...
      e.vmulsd(e.xmm3, src1, src2);
      e.vsubsd(i.dest, e.xmm3, src3);
      e.vxorpd(i.dest, i.dest, e.GetXmmConstPtr(XMMSignMaskPD));
    }
  }
};
struct NEGATED_MUL_SUB_V128
    : Sequence<NEGATED_MUL_SUB_V128,
               I<OPCODE_NEGATED_MUL_SUB, V128Op, V128Op, V128Op, V128Op>> {
  static void Emit(X64Emitter& e, const EmitArgType& i) {
    e.ChangeMxcsrMode(MXCSRMode::Vmx);

    Xmm src1 = GetInputRegOrConstant(e, i.src1, e.xmm0);
    Xmm src2 = GetInputRegOrConstant(e, i.src2, e.xmm1);
    Xmm src3 = GetInputRegOrConstant(e, i.src3, e.xmm2);
    if (e.IsFeatureEnabled(kX64EmitFMA)) {
      // todo: this is garbage
      e.vmovaps(e.xmm3, src1);
      e.vfmsub213ps(e.xmm3, src2, src3);
      e.vxorps(i.dest, e.xmm3, e.GetXmmConstPtr(XMMSignMaskPS));
    } else {
      // todo: might need to use x87 in this case...
      e.vmulps(e.xmm3, src1, src2);
      e.vsubps(i.dest, e.xmm3, src3);
      e.vxorps(i.dest, i.dest, e.GetXmmConstPtr(XMMSignMaskPS));
    }
  }
};
EMITTER_OPCODE_TABLE(OPCODE_NEGATED_MUL_SUB, NEGATED_MUL_SUB_F64,
                     NEGATED_MUL_SUB_V128);

// ============================================================================
// OPCODE_NEG
// ============================================================================
// TODO(benvanik): put dest/src1 together.
template <typename SEQ, typename REG, typename ARGS>
void EmitNegXX(X64Emitter& e, const ARGS& i) {
  SEQ::EmitUnaryOp(e, i,
                   [](X64Emitter& e, const REG& dest_src) { e.neg(dest_src); });
}
struct NEG_I8 : Sequence<NEG_I8, I<OPCODE_NEG, I8Op, I8Op>> {
  static void Emit(X64Emitter& e, const EmitArgType& i) {
    EmitNegXX<NEG_I8, Reg8>(e, i);
  }
};
struct NEG_I16 : Sequence<NEG_I16, I<OPCODE_NEG, I16Op, I16Op>> {
  static void Emit(X64Emitter& e, const EmitArgType& i) {
    EmitNegXX<NEG_I16, Reg16>(e, i);
  }
};
struct NEG_I32 : Sequence<NEG_I32, I<OPCODE_NEG, I32Op, I32Op>> {
  static void Emit(X64Emitter& e, const EmitArgType& i) {
    EmitNegXX<NEG_I32, Reg32>(e, i);
  }
};
struct NEG_I64 : Sequence<NEG_I64, I<OPCODE_NEG, I64Op, I64Op>> {
  static void Emit(X64Emitter& e, const EmitArgType& i) {
    EmitNegXX<NEG_I64, Reg64>(e, i);
  }
};
struct NEG_F32 : Sequence<NEG_F32, I<OPCODE_NEG, F32Op, F32Op>> {
  static void Emit(X64Emitter& e, const EmitArgType& i) {
    e.ChangeMxcsrMode(MXCSRMode::Fpu);
    e.vxorps(i.dest, i.src1, e.GetXmmConstPtr(XMMSignMaskPS));
  }
};
struct NEG_F64 : Sequence<NEG_F64, I<OPCODE_NEG, F64Op, F64Op>> {
  static void Emit(X64Emitter& e, const EmitArgType& i) {
    e.ChangeMxcsrMode(MXCSRMode::Fpu);
    e.vxorpd(i.dest, i.src1, e.GetXmmConstPtr(XMMSignMaskPD));
  }
};
struct NEG_V128 : Sequence<NEG_V128, I<OPCODE_NEG, V128Op, V128Op>> {
  static void Emit(X64Emitter& e, const EmitArgType& i) {
    assert_true(!i.instr->flags);
    e.ChangeMxcsrMode(MXCSRMode::Vmx);
    e.vxorps(i.dest, i.src1, e.GetXmmConstPtr(XMMSignMaskPS));
  }
};
EMITTER_OPCODE_TABLE(OPCODE_NEG, NEG_I8, NEG_I16, NEG_I32, NEG_I64, NEG_F32,
                     NEG_F64, NEG_V128);

// ============================================================================
// OPCODE_ABS
// ============================================================================
struct ABS_F32 : Sequence<ABS_F32, I<OPCODE_ABS, F32Op, F32Op>> {
  static void Emit(X64Emitter& e, const EmitArgType& i) {
    e.ChangeMxcsrMode(MXCSRMode::Fpu);
    e.vandps(i.dest, i.src1, e.GetXmmConstPtr(XMMAbsMaskPS));
  }
};
struct ABS_F64 : Sequence<ABS_F64, I<OPCODE_ABS, F64Op, F64Op>> {
  static void Emit(X64Emitter& e, const EmitArgType& i) {
    e.ChangeMxcsrMode(MXCSRMode::Fpu);
    e.vandpd(i.dest, i.src1, e.GetXmmConstPtr(XMMAbsMaskPD));
  }
};
struct ABS_V128 : Sequence<ABS_V128, I<OPCODE_ABS, V128Op, V128Op>> {
  static void Emit(X64Emitter& e, const EmitArgType& i) {
    e.ChangeMxcsrMode(MXCSRMode::Vmx);
    e.vandps(i.dest, i.src1, e.GetXmmConstPtr(XMMAbsMaskPS));
  }
};
EMITTER_OPCODE_TABLE(OPCODE_ABS, ABS_F32, ABS_F64, ABS_V128);

// ============================================================================
// OPCODE_SQRT
// ============================================================================
struct SQRT_F32 : Sequence<SQRT_F32, I<OPCODE_SQRT, F32Op, F32Op>> {
  static void Emit(X64Emitter& e, const EmitArgType& i) {
    e.ChangeMxcsrMode(MXCSRMode::Fpu);

    e.vsqrtss(i.dest, GetInputRegOrConstant(e, i.src1, e.xmm0));
  }
};
struct SQRT_F64 : Sequence<SQRT_F64, I<OPCODE_SQRT, F64Op, F64Op>> {
  static void Emit(X64Emitter& e, const EmitArgType& i) {
    e.ChangeMxcsrMode(MXCSRMode::Fpu);
    e.vsqrtsd(i.dest, GetInputRegOrConstant(e, i.src1, e.xmm0));
  }
};
struct SQRT_V128 : Sequence<SQRT_V128, I<OPCODE_SQRT, V128Op, V128Op>> {
  static void Emit(X64Emitter& e, const EmitArgType& i) {
    e.ChangeMxcsrMode(MXCSRMode::Vmx);
    e.vsqrtps(i.dest, GetInputRegOrConstant(e, i.src1, e.xmm0));
  }
};
EMITTER_OPCODE_TABLE(OPCODE_SQRT, SQRT_F32, SQRT_F64, SQRT_V128);

// ============================================================================
// OPCODE_RSQRT
// ============================================================================
// Altivec guarantees an error of < 1/4096 for vrsqrtefp while AVX only gives
// < 1.5*2^-12 ≈ 1/2730 for vrsqrtps.
struct RSQRT_F32 : Sequence<RSQRT_F32, I<OPCODE_RSQRT, F32Op, F32Op>> {
  static void Emit(X64Emitter& e, const EmitArgType& i) {
    e.ChangeMxcsrMode(MXCSRMode::Fpu);
    Xmm src1 = GetInputRegOrConstant(e, i.src1, e.xmm3);

    if (e.IsFeatureEnabled(kX64EmitAVX512Ortho)) {
      e.vrsqrt14ss(i.dest, src1, src1);
    } else {
      e.vmovaps(e.xmm0, e.GetXmmConstPtr(XMMOne));
      e.vsqrtss(e.xmm1, src1, src1);
      e.vdivss(i.dest, e.xmm0, e.xmm1);
    }
  }
};
struct RSQRT_F64 : Sequence<RSQRT_F64, I<OPCODE_RSQRT, F64Op, F64Op>> {
  static void Emit(X64Emitter& e, const EmitArgType& i) {
    e.ChangeMxcsrMode(MXCSRMode::Fpu);
    Xmm src1 = GetInputRegOrConstant(e, i.src1, e.xmm3);
    if (e.IsFeatureEnabled(kX64EmitAVX512Ortho)) {
      e.vrsqrt14sd(i.dest, src1, src1);
    } else {
      e.vmovapd(e.xmm0, e.GetXmmConstPtr(XMMOnePD));
      e.vsqrtsd(e.xmm1, src1, src1);
      e.vdivsd(i.dest, e.xmm0, e.xmm1);
    }
  }
};
struct RSQRT_V128 : Sequence<RSQRT_V128, I<OPCODE_RSQRT, V128Op, V128Op>> {
  static void Emit(X64Emitter& e, const EmitArgType& i) {
    e.ChangeMxcsrMode(MXCSRMode::Vmx);
    Xmm src1 = GetInputRegOrConstant(e, i.src1, e.xmm3);
    if (e.IsFeatureEnabled(kX64EmitAVX512Ortho)) {
      e.vrsqrt14ps(i.dest, src1);
    } else {
      e.vmovaps(e.xmm0, e.GetXmmConstPtr(XMMOne));
      e.vsqrtps(e.xmm1, src1);
      e.vdivps(i.dest, e.xmm0, e.xmm1);
    }
  }
};
EMITTER_OPCODE_TABLE(OPCODE_RSQRT, RSQRT_F32, RSQRT_F64, RSQRT_V128);

// ============================================================================
// OPCODE_RECIP
// ============================================================================
// Altivec guarantees an error of < 1/4096 for vrefp while AVX only gives
// < 1.5*2^-12 ≈ 1/2730 for rcpps. This breaks camp, horse and random event
// spawning, breaks cactus collision as well as flickering grass in 5454082B
struct RECIP_F32 : Sequence<RECIP_F32, I<OPCODE_RECIP, F32Op, F32Op>> {
  static void Emit(X64Emitter& e, const EmitArgType& i) {
    e.ChangeMxcsrMode(MXCSRMode::Fpu);
    Xmm src1 = GetInputRegOrConstant(e, i.src1, e.xmm3);
    if (e.IsFeatureEnabled(kX64EmitAVX512Ortho)) {
      e.vrcp14ss(i.dest, src1, src1);
    } else {
      e.vmovaps(e.xmm0, e.GetXmmConstPtr(XMMOne));
      e.vdivss(i.dest, e.xmm0, src1);
    }
  }
};
struct RECIP_F64 : Sequence<RECIP_F64, I<OPCODE_RECIP, F64Op, F64Op>> {
  static void Emit(X64Emitter& e, const EmitArgType& i) {
    e.ChangeMxcsrMode(MXCSRMode::Fpu);
    Xmm src1 = GetInputRegOrConstant(e, i.src1, e.xmm3);
    if (e.IsFeatureEnabled(kX64EmitAVX512Ortho)) {
      e.vrcp14sd(i.dest, src1, src1);
    } else {
      e.vmovapd(e.xmm0, e.GetXmmConstPtr(XMMOnePD));
      e.vdivsd(i.dest, e.xmm0, src1);
    }
  }
};
struct RECIP_V128 : Sequence<RECIP_V128, I<OPCODE_RECIP, V128Op, V128Op>> {
  static void Emit(X64Emitter& e, const EmitArgType& i) {
    e.ChangeMxcsrMode(MXCSRMode::Vmx);
    Xmm src1 = GetInputRegOrConstant(e, i.src1, e.xmm3);
    if (e.IsFeatureEnabled(kX64EmitAVX512Ortho)) {
      e.vrcp14ps(i.dest, src1);
    } else {
      e.vmovaps(e.xmm0, e.GetXmmConstPtr(XMMOne));
      e.vdivps(i.dest, e.xmm0, src1);
    }
  }
};
EMITTER_OPCODE_TABLE(OPCODE_RECIP, RECIP_F32, RECIP_F64, RECIP_V128);

// ============================================================================
// OPCODE_POW2
// ============================================================================
// TODO(benvanik): use approx here:
//     https://jrfonseca.blogspot.com/2008/09/fast-sse2-pow-tables-or-polynomials.html
struct POW2_F32 : Sequence<POW2_F32, I<OPCODE_POW2, F32Op, F32Op>> {
  static void Emit(X64Emitter& e, const EmitArgType& i) {
    assert_impossible_sequence(POW2_F32);
  }
};
struct POW2_F64 : Sequence<POW2_F64, I<OPCODE_POW2, F64Op, F64Op>> {
  static void Emit(X64Emitter& e, const EmitArgType& i) {
    assert_impossible_sequence(POW2_F64);
  }
};
struct POW2_V128 : Sequence<POW2_V128, I<OPCODE_POW2, V128Op, V128Op>> {
  static __m128 EmulatePow2(void*, __m128 src) {
    alignas(16) float values[4];
    _mm_store_ps(values, src);
    for (size_t i = 0; i < 4; ++i) {
      values[i] = std::exp2(values[i]);
    }
    return _mm_load_ps(values);
  }
  static void Emit(X64Emitter& e, const EmitArgType& i) {
    e.ChangeMxcsrMode(MXCSRMode::Vmx);
    Xmm src1 = GetInputRegOrConstant(e, i.src1, e.xmm0);
    e.lea(e.GetNativeParam(0), e.StashXmm(0, src1));

    e.CallNativeSafe(reinterpret_cast<void*>(EmulatePow2));
    e.vmovaps(i.dest, e.xmm0);
  }
};
EMITTER_OPCODE_TABLE(OPCODE_POW2, POW2_F32, POW2_F64, POW2_V128);

// ============================================================================
// OPCODE_LOG2
// ============================================================================
// TODO(benvanik): use approx here:
//     https://jrfonseca.blogspot.com/2008/09/fast-sse2-pow-tables-or-polynomials.html
// TODO(benvanik): this emulated fn destroys all xmm registers! don't do it!
struct LOG2_F32 : Sequence<LOG2_F32, I<OPCODE_LOG2, F32Op, F32Op>> {
  static void Emit(X64Emitter& e, const EmitArgType& i) {
    assert_impossible_sequence(LOG2_F32);
  }
};
struct LOG2_F64 : Sequence<LOG2_F64, I<OPCODE_LOG2, F64Op, F64Op>> {
  static void Emit(X64Emitter& e, const EmitArgType& i) {
    assert_impossible_sequence(LOG2_F64);
  }
};
struct LOG2_V128 : Sequence<LOG2_V128, I<OPCODE_LOG2, V128Op, V128Op>> {
  static __m128 EmulateLog2(void*, __m128 src) {
    alignas(16) float values[4];
    _mm_store_ps(values, src);
    for (size_t i = 0; i < 4; ++i) {
      values[i] = std::log2(values[i]);
    }
    return _mm_load_ps(values);
  }
  static void Emit(X64Emitter& e, const EmitArgType& i) {
    e.ChangeMxcsrMode(MXCSRMode::Vmx);
    Xmm src1 = GetInputRegOrConstant(e, i.src1, e.xmm0);

    e.lea(e.GetNativeParam(0), e.StashXmm(0, src1));

    e.CallNativeSafe(reinterpret_cast<void*>(EmulateLog2));
    e.vmovaps(i.dest, e.xmm0);
  }
};
EMITTER_OPCODE_TABLE(OPCODE_LOG2, LOG2_F32, LOG2_F64, LOG2_V128);

// ============================================================================
// OPCODE_DOT_PRODUCT_3
// ============================================================================
struct DOT_PRODUCT_3_V128
    : Sequence<DOT_PRODUCT_3_V128,
               I<OPCODE_DOT_PRODUCT_3, V128Op, V128Op, V128Op>> {
  static void Emit(X64Emitter& e, const EmitArgType& i) {
    e.ChangeMxcsrMode(MXCSRMode::Vmx);
    // todo: add fast_dot_product path that just checks for infinity instead of
    // using mxcsr
    auto mxcsr_storage = e.dword[e.rsp + StackLayout::GUEST_SCRATCH];

    // this is going to hurt a bit...
    /*
    this implementation is accurate, it matches the results of xb360 vmsum3
    except that vmsum3 is often off by 1 bit, but its extremely slow. it is a
    long, unbroken chain of dependencies, and the three uses of mxcsr all cost
    about 15-20 cycles at the very least on amd zen processors. on older amd the
    figures agner has are pretty horrible. it looks like its just as bad on
    modern intel cpus also up until just recently. perhaps a better way of
    detecting overflow would be to just compare with inf. todo: test whether cmp
    with inf can replace
    */
    if (!cvars::use_fast_dot_product) {
      e.vstmxcsr(mxcsr_storage);
      e.mov(e.eax, 8);
    }
    e.vmovaps(e.xmm2, e.GetXmmConstPtr(XMMThreeFloatMask));
    bool is_lensqr = i.instr->src1.value == i.instr->src2.value;

    auto src1v = e.xmm0;
    auto src2v = e.xmm1;
    if (i.src1.is_constant) {
      src1v = e.xmm0;
      e.LoadConstantXmm(src1v, i.src1.constant());
    } else {
      src1v = i.src1.reg();
    }
    if (i.src2.is_constant) {
      src2v = e.xmm1;
      e.LoadConstantXmm(src2v, i.src2.constant());
    } else {
      src2v = i.src2.reg();
    }
    if (!cvars::use_fast_dot_product) {
      e.not_(e.eax);
    }
    // todo: maybe the top element should be cleared by the InstrEmit_ function
    // so that in the future this could be optimized away if the top is known to
    // be zero. Right now im not sure that happens often though and its
    // currently not worth it also, maybe pre-and if constant
    if (!is_lensqr) {
      e.vandps(e.xmm3, src1v, e.xmm2);

      e.vandps(e.xmm2, src2v, e.xmm2);

      if (!cvars::use_fast_dot_product) {
        e.and_(mxcsr_storage, e.eax);
        e.vldmxcsr(mxcsr_storage);  // overflow flag is cleared, now we're good
                                    // to go
      }
      e.vcvtps2pd(e.ymm0, e.xmm3);
      e.vcvtps2pd(e.ymm1, e.xmm2);

      /*
          ymm0 = src1 as doubles, ele 3 cleared
          ymm1 = src2 as doubles, ele 3 cleared
      */
      e.vmulpd(e.ymm3, e.ymm0, e.ymm1);
    } else {
      e.vandps(e.xmm3, src1v, e.xmm2);
      if (!cvars::use_fast_dot_product) {
        e.and_(mxcsr_storage, e.eax);
        e.vldmxcsr(mxcsr_storage);  // overflow flag is cleared, now we're good
                                    // to go
      }
      e.vcvtps2pd(e.ymm0, e.xmm3);
      e.vmulpd(e.ymm3, e.ymm0, e.ymm0);
    }
    e.vextractf128(e.xmm2, e.ymm3, 1);
    e.vunpckhpd(e.xmm0, e.xmm3, e.xmm3);  // get element [1] in xmm3
    e.vaddsd(e.xmm3, e.xmm3, e.xmm2);
    if (!cvars::use_fast_dot_product) {
      e.not_(e.eax);
    }
    e.vaddsd(e.xmm2, e.xmm3, e.xmm0);
    e.vcvtsd2ss(e.xmm1, e.xmm2);

    if (!cvars::use_fast_dot_product) {
      e.vstmxcsr(mxcsr_storage);

      e.test(mxcsr_storage, e.eax);

      Xbyak::Label& done = e.NewCachedLabel();
      Xbyak::Label& ret_qnan =
          e.AddToTail([i, &done](X64Emitter& e, Xbyak::Label& me) {
            e.L(me);
            e.vmovaps(i.dest, e.GetXmmConstPtr(XMMQNaN));
            e.jmp(done, X64Emitter::T_NEAR);
          });

      e.jnz(ret_qnan, X64Emitter::T_NEAR);  // reorder these jmps later, just
                                            // want to get this fix in
      e.vshufps(i.dest, e.xmm1, e.xmm1, 0);
      e.L(done);
    } else {
      e.vandps(e.xmm0, e.xmm1, e.GetXmmConstPtr(XMMAbsMaskPS));

      e.vcmpgeps(e.xmm2, e.xmm0, e.GetXmmConstPtr(XMMFloatInf));
      e.vblendvps(e.xmm1, e.xmm1, e.GetXmmConstPtr(XMMQNaN), e.xmm2);
      e.vshufps(i.dest, e.xmm1, e.xmm1, 0);
    }
  }
};
EMITTER_OPCODE_TABLE(OPCODE_DOT_PRODUCT_3, DOT_PRODUCT_3_V128);

// ============================================================================
// OPCODE_DOT_PRODUCT_4
// ============================================================================
struct DOT_PRODUCT_4_V128
    : Sequence<DOT_PRODUCT_4_V128,
               I<OPCODE_DOT_PRODUCT_4, V128Op, V128Op, V128Op>> {
  static void Emit(X64Emitter& e, const EmitArgType& i) {
    e.ChangeMxcsrMode(MXCSRMode::Vmx);
    // todo: add fast_dot_product path that just checks for infinity instead of
    // using mxcsr
    auto mxcsr_storage = e.dword[e.rsp + StackLayout::GUEST_SCRATCH];

    bool is_lensqr = i.instr->src1.value == i.instr->src2.value;

    auto src1v = e.xmm3;
    auto src2v = e.xmm2;
    if (i.src1.is_constant) {
      src1v = e.xmm3;
      e.LoadConstantXmm(src1v, i.src1.constant());
    } else {
      src1v = i.src1.reg();
    }
    if (i.src2.is_constant) {
      src2v = e.xmm2;
      e.LoadConstantXmm(src2v, i.src2.constant());
    } else {
      src2v = i.src2.reg();
    }
    if (!cvars::use_fast_dot_product) {
      e.vstmxcsr(mxcsr_storage);

      e.mov(e.eax, 8);
      e.not_(e.eax);

      e.and_(mxcsr_storage, e.eax);
      e.vldmxcsr(mxcsr_storage);
    }
    if (is_lensqr) {
      e.vcvtps2pd(e.ymm0, src1v);

      e.vmulpd(e.ymm3, e.ymm0, e.ymm0);
    } else {
      e.vcvtps2pd(e.ymm0, src1v);
      e.vcvtps2pd(e.ymm1, src2v);

      e.vmulpd(e.ymm3, e.ymm0, e.ymm1);
    }
    e.vextractf128(e.xmm2, e.ymm3, 1);
    e.vaddpd(e.xmm3, e.xmm3, e.xmm2);

    e.vunpckhpd(e.xmm0, e.xmm3, e.xmm3);
    if (!cvars::use_fast_dot_product) {
      e.not_(e.eax);
    }
    e.vaddsd(e.xmm2, e.xmm3, e.xmm0);
    e.vcvtsd2ss(e.xmm1, e.xmm2);

    if (!cvars::use_fast_dot_product) {
      e.vstmxcsr(mxcsr_storage);

      e.test(mxcsr_storage, e.eax);

      Xbyak::Label& done = e.NewCachedLabel();
      Xbyak::Label& ret_qnan =
          e.AddToTail([i, &done](X64Emitter& e, Xbyak::Label& me) {
            e.L(me);
            e.vmovaps(i.dest, e.GetXmmConstPtr(XMMQNaN));
            e.jmp(done, X64Emitter::T_NEAR);
          });

      e.jnz(ret_qnan, X64Emitter::T_NEAR);  // reorder these jmps later, just
                                            // want to get this fix in
      e.vshufps(i.dest, e.xmm1, e.xmm1, 0);
      e.L(done);
    } else {
      e.vandps(e.xmm0, e.xmm1, e.GetXmmConstPtr(XMMAbsMaskPS));

      e.vcmpgeps(e.xmm2, e.xmm0, e.GetXmmConstPtr(XMMFloatInf));
      e.vblendvps(e.xmm1, e.xmm1, e.GetXmmConstPtr(XMMQNaN), e.xmm2);
      e.vshufps(i.dest, e.xmm1, e.xmm1, 0);
    }
  }
};
EMITTER_OPCODE_TABLE(OPCODE_DOT_PRODUCT_4, DOT_PRODUCT_4_V128);

// ============================================================================
// OPCODE_AND
// ============================================================================
// TODO(benvanik): put dest/src1|2 together.
template <typename SEQ, typename REG, typename ARGS>
void EmitAndXX(X64Emitter& e, const ARGS& i) {
  SEQ::EmitCommutativeBinaryOp(
      e, i,
      [](X64Emitter& e, const REG& dest_src, const REG& src) {
        e.and_(dest_src, src);
      },
      [](X64Emitter& e, const REG& dest_src, int32_t constant) {
        if (constant == 0xFF) {
          if (dest_src.getBit() == 16 || dest_src.getBit() == 32) {
            e.movzx(dest_src, dest_src.cvt8());
            return;
          } else if (dest_src.getBit() == 64) {
            // take advantage of automatic zeroing of upper 32 bits
            e.movzx(dest_src.cvt32(), dest_src.cvt8());
            return;
          }
        } else if (constant == 0xFFFF) {
          if (dest_src.getBit() == 32) {
            e.movzx(dest_src, dest_src.cvt16());
            return;
          } else if (dest_src.getBit() == 64) {
            e.movzx(dest_src.cvt32(), dest_src.cvt16());
            return;
          }
        } else if (constant == -1) {
          if (dest_src.getBit() == 64) {
            // todo: verify that mov eax, eax will properly zero upper 64 bits
          }
        } else if (dest_src.getBit() == 64 && constant > 0) {
          // do 32 bit and, not the full 64, because the upper 32 of the mask
          // are zero and the 32 bit op will auto clear the top, save space on
          // the immediate and avoid a rex prefix
          e.and_(dest_src.cvt32(), constant);
          return;
        }
        e.and_(dest_src, constant);
      });
}
struct AND_I8 : Sequence<AND_I8, I<OPCODE_AND, I8Op, I8Op, I8Op>> {
  static void Emit(X64Emitter& e, const EmitArgType& i) {
    EmitAndXX<AND_I8, Reg8>(e, i);
  }
};
struct AND_I16 : Sequence<AND_I16, I<OPCODE_AND, I16Op, I16Op, I16Op>> {
  static void Emit(X64Emitter& e, const EmitArgType& i) {
    EmitAndXX<AND_I16, Reg16>(e, i);
  }
};
struct AND_I32 : Sequence<AND_I32, I<OPCODE_AND, I32Op, I32Op, I32Op>> {
  static void Emit(X64Emitter& e, const EmitArgType& i) {
    EmitAndXX<AND_I32, Reg32>(e, i);
  }
};
struct AND_I64 : Sequence<AND_I64, I<OPCODE_AND, I64Op, I64Op, I64Op>> {
  static void Emit(X64Emitter& e, const EmitArgType& i) {
    if (i.src2.is_constant && i.src2.constant() == 0xFFFFFFFF) {
      // special case for rlwinm codegen
      e.mov(((Reg64)i.dest).cvt32(), ((Reg64)i.src1).cvt32());
    } else {
      EmitAndXX<AND_I64, Reg64>(e, i);
    }
  }
};
struct AND_V128 : Sequence<AND_V128, I<OPCODE_AND, V128Op, V128Op, V128Op>> {
  static void Emit(X64Emitter& e, const EmitArgType& i) {
    SimdDomain dom = PickDomain2(e.DeduceSimdDomain(i.src1.value),
                                 e.DeduceSimdDomain(i.src2.value));

    EmitCommutativeBinaryXmmOp(
        e, i, [dom](X64Emitter& e, Xmm dest, Xmm src1, Xmm src2) {
          if (dom == SimdDomain::FLOATING) {
            e.vandps(dest, src2, src1);
          } else {
            e.vpand(dest, src2, src1);
          }
        });
  }
};
EMITTER_OPCODE_TABLE(OPCODE_AND, AND_I8, AND_I16, AND_I32, AND_I64, AND_V128);

// ============================================================================
// OPCODE_AND_NOT
// ============================================================================
template <typename SEQ, typename REG, typename ARGS>
void EmitAndNotXX(X64Emitter& e, const ARGS& i) {
  if (i.src1.is_constant) {
    // src1 constant.
    // `and` instruction only supports up to 32-bit immediate constants
    // 64-bit constants will need a temp register
    if (i.dest.reg().getBit() == 64) {
      auto temp = GetTempReg<typename decltype(i.src1)::reg_type>(e);
      e.mov(temp, i.src1.constant());

      if (e.IsFeatureEnabled(kX64EmitBMI1)) {
        if (i.dest.reg().getBit() == 64) {
          e.andn(i.dest.reg().cvt64(), i.src2.reg().cvt64(), temp.cvt64());
        } else {
          e.andn(i.dest.reg().cvt32(), i.src2.reg().cvt32(), temp.cvt32());
        }
      } else {
        e.mov(i.dest, i.src2);
        e.not_(i.dest);
        e.and_(i.dest, temp);
      }
    } else {
      e.mov(i.dest, i.src2);
      e.not_(i.dest);
      e.and_(i.dest, uint32_t(i.src1.constant()));
    }
  } else if (i.src2.is_constant) {
    // src2 constant.
    if (i.dest == i.src1) {
      auto temp = GetTempReg<typename decltype(i.src2)::reg_type>(e);
      e.mov(temp, ~i.src2.constant());
      e.and_(i.dest, temp);
    } else {
      e.mov(i.dest, i.src1);
      auto temp = GetTempReg<typename decltype(i.src2)::reg_type>(e);
      e.mov(temp, ~i.src2.constant());
      e.and_(i.dest, temp);
    }
  } else {
    // neither are constant
    if (e.IsFeatureEnabled(kX64EmitBMI1)) {
      if (i.dest.reg().getBit() == 64) {
        e.andn(i.dest.reg().cvt64(), i.src2.reg().cvt64(),
               i.src1.reg().cvt64());
      } else {
        e.andn(i.dest.reg().cvt32(), i.src2.reg().cvt32(),
               i.src1.reg().cvt32());
      }
    } else {
      if (i.dest == i.src2) {
        e.not_(i.dest);
        e.and_(i.dest, i.src1);
      } else if (i.dest == i.src1) {
        auto temp = GetTempReg<typename decltype(i.dest)::reg_type>(e);
        e.mov(temp, i.src2);
        e.not_(temp);
        e.and_(i.dest, temp);
      } else {
        e.mov(i.dest, i.src2);
        e.not_(i.dest);
        e.and_(i.dest, i.src1);
      }
    }
  }
}
struct AND_NOT_I8 : Sequence<AND_NOT_I8, I<OPCODE_AND_NOT, I8Op, I8Op, I8Op>> {
  static void Emit(X64Emitter& e, const EmitArgType& i) {
    EmitAndNotXX<AND_NOT_I8, Reg8>(e, i);
  }
};
struct AND_NOT_I16
    : Sequence<AND_NOT_I16, I<OPCODE_AND_NOT, I16Op, I16Op, I16Op>> {
  static void Emit(X64Emitter& e, const EmitArgType& i) {
    EmitAndNotXX<AND_NOT_I16, Reg16>(e, i);
  }
};
struct AND_NOT_I32
    : Sequence<AND_NOT_I32, I<OPCODE_AND_NOT, I32Op, I32Op, I32Op>> {
  static void Emit(X64Emitter& e, const EmitArgType& i) {
    EmitAndNotXX<AND_NOT_I32, Reg32>(e, i);
  }
};
struct AND_NOT_I64
    : Sequence<AND_NOT_I64, I<OPCODE_AND_NOT, I64Op, I64Op, I64Op>> {
  static void Emit(X64Emitter& e, const EmitArgType& i) {
    EmitAndNotXX<AND_NOT_I64, Reg64>(e, i);
  }
};
struct AND_NOT_V128
    : Sequence<AND_NOT_V128, I<OPCODE_AND_NOT, V128Op, V128Op, V128Op>> {
  static void Emit(X64Emitter& e, const EmitArgType& i) {
    SimdDomain dom = PickDomain2(e.DeduceSimdDomain(i.src1.value),
                                 e.DeduceSimdDomain(i.src2.value));

    EmitCommutativeBinaryXmmOp(
        e, i, [dom](X64Emitter& e, Xmm dest, Xmm src1, Xmm src2) {
          if (dom == SimdDomain::FLOATING) {
            e.vandnps(dest, src2, src1);
          } else {
            e.vpandn(dest, src2, src1);
          }
        });
  }
};
EMITTER_OPCODE_TABLE(OPCODE_AND_NOT, AND_NOT_I8, AND_NOT_I16, AND_NOT_I32,
                     AND_NOT_I64, AND_NOT_V128);

// ============================================================================
// OPCODE_OR
// ============================================================================
// TODO(benvanik): put dest/src1|2 together.
template <typename SEQ, typename REG, typename ARGS>
void EmitOrXX(X64Emitter& e, const ARGS& i) {
  SEQ::EmitCommutativeBinaryOp(
      e, i,
      [](X64Emitter& e, const REG& dest_src, const REG& src) {
        e.or_(dest_src, src);
      },
      [](X64Emitter& e, const REG& dest_src, int32_t constant) {
        e.or_(dest_src, constant);
      });
}
struct OR_I8 : Sequence<OR_I8, I<OPCODE_OR, I8Op, I8Op, I8Op>> {
  static void Emit(X64Emitter& e, const EmitArgType& i) {
    EmitOrXX<OR_I8, Reg8>(e, i);
  }
};
struct OR_I16 : Sequence<OR_I16, I<OPCODE_OR, I16Op, I16Op, I16Op>> {
  static void Emit(X64Emitter& e, const EmitArgType& i) {
    EmitOrXX<OR_I16, Reg16>(e, i);
  }
};
struct OR_I32 : Sequence<OR_I32, I<OPCODE_OR, I32Op, I32Op, I32Op>> {
  static void Emit(X64Emitter& e, const EmitArgType& i) {
    EmitOrXX<OR_I32, Reg32>(e, i);
  }
};
struct OR_I64 : Sequence<OR_I64, I<OPCODE_OR, I64Op, I64Op, I64Op>> {
  static void Emit(X64Emitter& e, const EmitArgType& i) {
    EmitOrXX<OR_I64, Reg64>(e, i);
  }
};
struct OR_V128 : Sequence<OR_V128, I<OPCODE_OR, V128Op, V128Op, V128Op>> {
  static void Emit(X64Emitter& e, const EmitArgType& i) {
    SimdDomain dom = PickDomain2(e.DeduceSimdDomain(i.src1.value),
                                 e.DeduceSimdDomain(i.src2.value));

    EmitCommutativeBinaryXmmOp(
        e, i, [dom](X64Emitter& e, Xmm dest, Xmm src1, Xmm src2) {
          if (dom == SimdDomain::FLOATING) {
            e.vorps(dest, src1, src2);
          } else {
            e.vpor(dest, src1, src2);
          }
        });
  }
};
EMITTER_OPCODE_TABLE(OPCODE_OR, OR_I8, OR_I16, OR_I32, OR_I64, OR_V128);

// ============================================================================
// OPCODE_XOR
// ============================================================================
// TODO(benvanik): put dest/src1|2 together.
template <typename SEQ, typename REG, typename ARGS>
void EmitXorXX(X64Emitter& e, const ARGS& i) {
  SEQ::EmitCommutativeBinaryOp(
      e, i,
      [](X64Emitter& e, const REG& dest_src, const REG& src) {
        e.xor_(dest_src, src);
      },
      [](X64Emitter& e, const REG& dest_src, int32_t constant) {
        e.xor_(dest_src, constant);
      });
}
struct XOR_I8 : Sequence<XOR_I8, I<OPCODE_XOR, I8Op, I8Op, I8Op>> {
  static void Emit(X64Emitter& e, const EmitArgType& i) {
    EmitXorXX<XOR_I8, Reg8>(e, i);
  }
};
struct XOR_I16 : Sequence<XOR_I16, I<OPCODE_XOR, I16Op, I16Op, I16Op>> {
  static void Emit(X64Emitter& e, const EmitArgType& i) {
    EmitXorXX<XOR_I16, Reg16>(e, i);
  }
};
struct XOR_I32 : Sequence<XOR_I32, I<OPCODE_XOR, I32Op, I32Op, I32Op>> {
  static void Emit(X64Emitter& e, const EmitArgType& i) {
    EmitXorXX<XOR_I32, Reg32>(e, i);
  }
};
struct XOR_I64 : Sequence<XOR_I64, I<OPCODE_XOR, I64Op, I64Op, I64Op>> {
  static void Emit(X64Emitter& e, const EmitArgType& i) {
    EmitXorXX<XOR_I64, Reg64>(e, i);
  }
};
struct XOR_V128 : Sequence<XOR_V128, I<OPCODE_XOR, V128Op, V128Op, V128Op>> {
  static void Emit(X64Emitter& e, const EmitArgType& i) {
    SimdDomain dom = PickDomain2(e.DeduceSimdDomain(i.src1.value),
                                 e.DeduceSimdDomain(i.src2.value));

    EmitCommutativeBinaryXmmOp(
        e, i, [dom](X64Emitter& e, Xmm dest, Xmm src1, Xmm src2) {
          if (dom == SimdDomain::FLOATING) {
            e.vxorps(dest, src1, src2);
          } else {
            e.vpxor(dest, src1, src2);
          }
        });
  }
};
EMITTER_OPCODE_TABLE(OPCODE_XOR, XOR_I8, XOR_I16, XOR_I32, XOR_I64, XOR_V128);

// ============================================================================
// OPCODE_NOT
// ============================================================================
// TODO(benvanik): put dest/src1 together.
template <typename SEQ, typename REG, typename ARGS>
void EmitNotXX(X64Emitter& e, const ARGS& i) {
  SEQ::EmitUnaryOp(
      e, i, [](X64Emitter& e, const REG& dest_src) { e.not_(dest_src); });
}
struct NOT_I8 : Sequence<NOT_I8, I<OPCODE_NOT, I8Op, I8Op>> {
  static void Emit(X64Emitter& e, const EmitArgType& i) {
    EmitNotXX<NOT_I8, Reg8>(e, i);
  }
};
struct NOT_I16 : Sequence<NOT_I16, I<OPCODE_NOT, I16Op, I16Op>> {
  static void Emit(X64Emitter& e, const EmitArgType& i) {
    EmitNotXX<NOT_I16, Reg16>(e, i);
  }
};
struct NOT_I32 : Sequence<NOT_I32, I<OPCODE_NOT, I32Op, I32Op>> {
  static void Emit(X64Emitter& e, const EmitArgType& i) {
    EmitNotXX<NOT_I32, Reg32>(e, i);
  }
};
struct NOT_I64 : Sequence<NOT_I64, I<OPCODE_NOT, I64Op, I64Op>> {
  static void Emit(X64Emitter& e, const EmitArgType& i) {
    EmitNotXX<NOT_I64, Reg64>(e, i);
  }
};
struct NOT_V128 : Sequence<NOT_V128, I<OPCODE_NOT, V128Op, V128Op>> {
  static void Emit(X64Emitter& e, const EmitArgType& i) {
<<<<<<< HEAD
    SimdDomain domain = e.DeduceSimdDomain(i.src1.value);
    if (domain == SimdDomain::FLOATING) {
      e.vxorps(i.dest, i.src1, e.GetXmmConstPtr(XMMFFFF /* FF... */));
    } else {
      // dest = src ^ 0xFFFF...
      e.vpxor(i.dest, i.src1, e.GetXmmConstPtr(XMMFFFF /* FF... */));
    }
=======
    if (e.IsFeatureEnabled(kX64EmitAVX512Ortho)) {
      e.vpternlogd(i.dest, i.src1, i.src1, 0b01010101);
      return;
    }
    // dest = src ^ 0xFFFF...
    e.vpxor(i.dest, i.src1, e.GetXmmConstPtr(XMMFFFF /* FF... */));
>>>>>>> addd8c94
  }
};
EMITTER_OPCODE_TABLE(OPCODE_NOT, NOT_I8, NOT_I16, NOT_I32, NOT_I64, NOT_V128);

// ============================================================================
// OPCODE_SHL
// ============================================================================
// TODO(benvanik): optimize common shifts.
template <typename SEQ, typename REG, typename ARGS>
void EmitShlXX(X64Emitter& e, const ARGS& i) {
  SEQ::EmitAssociativeBinaryOp(
      e, i,
      [](X64Emitter& e, const REG& dest_src, const Reg8& src) {
        // shlx: $1 = $2 << $3
        // shl: $1 = $1 << $2
        if (e.IsFeatureEnabled(kX64EmitBMI2)) {
          if (dest_src.getBit() == 64) {
            e.shlx(dest_src.cvt64(), dest_src.cvt64(), src.cvt64());
          } else {
            e.shlx(dest_src.cvt32(), dest_src.cvt32(), src.cvt32());
          }
        } else {
          e.mov(e.cl, src);
          e.shl(dest_src, e.cl);
        }
      },
      [](X64Emitter& e, const REG& dest_src, int8_t constant) {
        e.shl(dest_src, constant);
      });
}
struct SHL_I8 : Sequence<SHL_I8, I<OPCODE_SHL, I8Op, I8Op, I8Op>> {
  static void Emit(X64Emitter& e, const EmitArgType& i) {
    EmitShlXX<SHL_I8, Reg8>(e, i);
  }
};
struct SHL_I16 : Sequence<SHL_I16, I<OPCODE_SHL, I16Op, I16Op, I8Op>> {
  static void Emit(X64Emitter& e, const EmitArgType& i) {
    EmitShlXX<SHL_I16, Reg16>(e, i);
  }
};
struct SHL_I32 : Sequence<SHL_I32, I<OPCODE_SHL, I32Op, I32Op, I8Op>> {
  static void Emit(X64Emitter& e, const EmitArgType& i) {
    EmitShlXX<SHL_I32, Reg32>(e, i);
  }
};
struct SHL_I64 : Sequence<SHL_I64, I<OPCODE_SHL, I64Op, I64Op, I8Op>> {
  static void Emit(X64Emitter& e, const EmitArgType& i) {
    EmitShlXX<SHL_I64, Reg64>(e, i);
  }
};
struct SHL_V128 : Sequence<SHL_V128, I<OPCODE_SHL, V128Op, V128Op, I8Op>> {
  static void Emit(X64Emitter& e, const EmitArgType& i) {
    // TODO(benvanik): native version (with shift magic).

    auto src1 = GetInputRegOrConstant(e, i.src1, e.xmm3);

    if (i.src2.is_constant) {
      e.mov(e.GetNativeParam(1), i.src2.constant());
    } else {
      e.mov(e.GetNativeParam(1), i.src2);
    }
    e.lea(e.GetNativeParam(0), e.StashXmm(0, src1));
    e.CallNativeSafe(reinterpret_cast<void*>(EmulateShlV128));
    e.vmovaps(i.dest, e.xmm0);
  }
  static __m128i EmulateShlV128(void*, __m128i src1, uint8_t src2) {
    // Almost all instances are shamt = 1, but non-constant.
    // shamt is [0,7]
    uint8_t shamt = src2 & 0x7;
    alignas(16) vec128_t value;
    _mm_store_si128(reinterpret_cast<__m128i*>(&value), src1);
    for (int i = 0; i < 15; ++i) {
      value.u8[i ^ 0x3] = (value.u8[i ^ 0x3] << shamt) |
                          (value.u8[(i + 1) ^ 0x3] >> (8 - shamt));
    }
    value.u8[15 ^ 0x3] = value.u8[15 ^ 0x3] << shamt;
    return _mm_load_si128(reinterpret_cast<__m128i*>(&value));
  }
};
EMITTER_OPCODE_TABLE(OPCODE_SHL, SHL_I8, SHL_I16, SHL_I32, SHL_I64, SHL_V128);

// ============================================================================
// OPCODE_SHR
// ============================================================================
// TODO(benvanik): optimize common shifts.
template <typename SEQ, typename REG, typename ARGS>
void EmitShrXX(X64Emitter& e, const ARGS& i) {
  SEQ::EmitAssociativeBinaryOp(
      e, i,
      [](X64Emitter& e, const REG& dest_src, const Reg8& src) {
        // shrx: op1 dest, op2 src, op3 count
        // shr: op1 src/dest, op2 count
        if (e.IsFeatureEnabled(kX64EmitBMI2)) {
          if (dest_src.getBit() == 64) {
            e.shrx(dest_src.cvt64(), dest_src.cvt64(), src.cvt64());
          } else if (dest_src.getBit() == 32) {
            e.shrx(dest_src.cvt32(), dest_src.cvt32(), src.cvt32());
          } else {
            e.movzx(dest_src.cvt32(), dest_src);
            e.shrx(dest_src.cvt32(), dest_src.cvt32(), src.cvt32());
          }
        } else {
          e.mov(e.cl, src);
          e.shr(dest_src, e.cl);
        }
      },
      [](X64Emitter& e, const REG& dest_src, int8_t constant) {
        e.shr(dest_src, constant);
      });
}
struct SHR_I8 : Sequence<SHR_I8, I<OPCODE_SHR, I8Op, I8Op, I8Op>> {
  static void Emit(X64Emitter& e, const EmitArgType& i) {
    EmitShrXX<SHR_I8, Reg8>(e, i);
  }
};
struct SHR_I16 : Sequence<SHR_I16, I<OPCODE_SHR, I16Op, I16Op, I8Op>> {
  static void Emit(X64Emitter& e, const EmitArgType& i) {
    EmitShrXX<SHR_I16, Reg16>(e, i);
  }
};
struct SHR_I32 : Sequence<SHR_I32, I<OPCODE_SHR, I32Op, I32Op, I8Op>> {
  static void Emit(X64Emitter& e, const EmitArgType& i) {
    EmitShrXX<SHR_I32, Reg32>(e, i);
  }
};
struct SHR_I64 : Sequence<SHR_I64, I<OPCODE_SHR, I64Op, I64Op, I8Op>> {
  static void Emit(X64Emitter& e, const EmitArgType& i) {
    EmitShrXX<SHR_I64, Reg64>(e, i);
  }
};
struct SHR_V128 : Sequence<SHR_V128, I<OPCODE_SHR, V128Op, V128Op, I8Op>> {
  static void Emit(X64Emitter& e, const EmitArgType& i) {
    // TODO(benvanik): native version (with shift magic).
    if (i.src2.is_constant) {
      e.mov(e.GetNativeParam(1), i.src2.constant());
    } else {
      e.mov(e.GetNativeParam(1), i.src2);
    }
    e.lea(e.GetNativeParam(0), e.StashXmm(0, i.src1));
    e.CallNativeSafe(reinterpret_cast<void*>(EmulateShrV128));
    e.vmovaps(i.dest, e.xmm0);
  }
  static __m128i EmulateShrV128(void*, __m128i src1, uint8_t src2) {
    // Almost all instances are shamt = 1, but non-constant.
    // shamt is [0,7]
    uint8_t shamt = src2 & 0x7;
    alignas(16) vec128_t value;
    _mm_store_si128(reinterpret_cast<__m128i*>(&value), src1);
    for (int i = 15; i > 0; --i) {
      value.u8[i ^ 0x3] = (value.u8[i ^ 0x3] >> shamt) |
                          (value.u8[(i - 1) ^ 0x3] << (8 - shamt));
    }
    value.u8[0 ^ 0x3] = value.u8[0 ^ 0x3] >> shamt;
    return _mm_load_si128(reinterpret_cast<__m128i*>(&value));
  }
};
EMITTER_OPCODE_TABLE(OPCODE_SHR, SHR_I8, SHR_I16, SHR_I32, SHR_I64, SHR_V128);

// ============================================================================
// OPCODE_SHA
// ============================================================================
// TODO(benvanik): optimize common shifts.
template <typename SEQ, typename REG, typename ARGS>
void EmitSarXX(X64Emitter& e, const ARGS& i) {
  SEQ::EmitAssociativeBinaryOp(
      e, i,
      [](X64Emitter& e, const REG& dest_src, const Reg8& src) {
        if (e.IsFeatureEnabled(kX64EmitBMI2)) {
          if (dest_src.getBit() == 64) {
            e.sarx(dest_src.cvt64(), dest_src.cvt64(), src.cvt64());
          } else if (dest_src.getBit() == 32) {
            e.sarx(dest_src.cvt32(), dest_src.cvt32(), src.cvt32());
          } else {
            e.movsx(dest_src.cvt32(), dest_src);
            e.sarx(dest_src.cvt32(), dest_src.cvt32(), src.cvt32());
          }
        } else {
          e.mov(e.cl, src);
          e.sar(dest_src, e.cl);
        }
      },
      [](X64Emitter& e, const REG& dest_src, int8_t constant) {
        e.sar(dest_src, constant);
      });
}
struct SHA_I8 : Sequence<SHA_I8, I<OPCODE_SHA, I8Op, I8Op, I8Op>> {
  static void Emit(X64Emitter& e, const EmitArgType& i) {
    EmitSarXX<SHA_I8, Reg8>(e, i);
  }
};
struct SHA_I16 : Sequence<SHA_I16, I<OPCODE_SHA, I16Op, I16Op, I8Op>> {
  static void Emit(X64Emitter& e, const EmitArgType& i) {
    EmitSarXX<SHA_I16, Reg16>(e, i);
  }
};
struct SHA_I32 : Sequence<SHA_I32, I<OPCODE_SHA, I32Op, I32Op, I8Op>> {
  static void Emit(X64Emitter& e, const EmitArgType& i) {
    EmitSarXX<SHA_I32, Reg32>(e, i);
  }
};
struct SHA_I64 : Sequence<SHA_I64, I<OPCODE_SHA, I64Op, I64Op, I8Op>> {
  static void Emit(X64Emitter& e, const EmitArgType& i) {
    EmitSarXX<SHA_I64, Reg64>(e, i);
  }
};
EMITTER_OPCODE_TABLE(OPCODE_SHA, SHA_I8, SHA_I16, SHA_I32, SHA_I64);

// ============================================================================
// OPCODE_ROTATE_LEFT
// ============================================================================
// TODO(benvanik): put dest/src1 together, src2 in cl.
template <typename SEQ, typename REG, typename ARGS>
void EmitRotateLeftXX(X64Emitter& e, const ARGS& i) {
  if (i.src2.is_constant) {
    // Constant rotate.
    if (i.dest != i.src1) {
      if (i.src1.is_constant) {
        e.mov(i.dest, i.src1.constant());
      } else {
        e.mov(i.dest, i.src1);
      }
    }
    e.rol(i.dest, i.src2.constant());
  } else {
    // Variable rotate.
    if (i.src2.reg().getIdx() != e.cl.getIdx()) {
      e.mov(e.cl, i.src2);
    }
    if (i.dest != i.src1) {
      if (i.src1.is_constant) {
        e.mov(i.dest, i.src1.constant());
      } else {
        e.mov(i.dest, i.src1);
      }
    }
    e.rol(i.dest, e.cl);
  }
}
struct ROTATE_LEFT_I8
    : Sequence<ROTATE_LEFT_I8, I<OPCODE_ROTATE_LEFT, I8Op, I8Op, I8Op>> {
  static void Emit(X64Emitter& e, const EmitArgType& i) {
    EmitRotateLeftXX<ROTATE_LEFT_I8, Reg8>(e, i);
  }
};
struct ROTATE_LEFT_I16
    : Sequence<ROTATE_LEFT_I16, I<OPCODE_ROTATE_LEFT, I16Op, I16Op, I8Op>> {
  static void Emit(X64Emitter& e, const EmitArgType& i) {
    EmitRotateLeftXX<ROTATE_LEFT_I16, Reg16>(e, i);
  }
};
struct ROTATE_LEFT_I32
    : Sequence<ROTATE_LEFT_I32, I<OPCODE_ROTATE_LEFT, I32Op, I32Op, I8Op>> {
  static void Emit(X64Emitter& e, const EmitArgType& i) {
    EmitRotateLeftXX<ROTATE_LEFT_I32, Reg32>(e, i);
  }
};
struct ROTATE_LEFT_I64
    : Sequence<ROTATE_LEFT_I64, I<OPCODE_ROTATE_LEFT, I64Op, I64Op, I8Op>> {
  static void Emit(X64Emitter& e, const EmitArgType& i) {
    EmitRotateLeftXX<ROTATE_LEFT_I64, Reg64>(e, i);
  }
};
EMITTER_OPCODE_TABLE(OPCODE_ROTATE_LEFT, ROTATE_LEFT_I8, ROTATE_LEFT_I16,
                     ROTATE_LEFT_I32, ROTATE_LEFT_I64);

// ============================================================================
// OPCODE_BYTE_SWAP
// ============================================================================
// TODO(benvanik): put dest/src1 together.
struct BYTE_SWAP_I16
    : Sequence<BYTE_SWAP_I16, I<OPCODE_BYTE_SWAP, I16Op, I16Op>> {
  static void Emit(X64Emitter& e, const EmitArgType& i) {
    EmitUnaryOp(
        e, i, [](X64Emitter& e, const Reg16& dest_src) { e.ror(dest_src, 8); });
  }
};
struct BYTE_SWAP_I32
    : Sequence<BYTE_SWAP_I32, I<OPCODE_BYTE_SWAP, I32Op, I32Op>> {
  static void Emit(X64Emitter& e, const EmitArgType& i) {
    EmitUnaryOp(
        e, i, [](X64Emitter& e, const Reg32& dest_src) { e.bswap(dest_src); });
  }
};
struct BYTE_SWAP_I64
    : Sequence<BYTE_SWAP_I64, I<OPCODE_BYTE_SWAP, I64Op, I64Op>> {
  static void Emit(X64Emitter& e, const EmitArgType& i) {
    EmitUnaryOp(
        e, i, [](X64Emitter& e, const Reg64& dest_src) { e.bswap(dest_src); });
  }
};
struct BYTE_SWAP_V128
    : Sequence<BYTE_SWAP_V128, I<OPCODE_BYTE_SWAP, V128Op, V128Op>> {
  static void Emit(X64Emitter& e, const EmitArgType& i) {
    // TODO(benvanik): find a way to do this without the memory load.
    e.vpshufb(i.dest, i.src1, e.GetXmmConstPtr(XMMByteSwapMask));
  }
};
EMITTER_OPCODE_TABLE(OPCODE_BYTE_SWAP, BYTE_SWAP_I16, BYTE_SWAP_I32,
                     BYTE_SWAP_I64, BYTE_SWAP_V128);

// ============================================================================
// OPCODE_CNTLZ
// Count leading zeroes
// ============================================================================
struct CNTLZ_I8 : Sequence<CNTLZ_I8, I<OPCODE_CNTLZ, I8Op, I8Op>> {
  static void Emit(X64Emitter& e, const EmitArgType& i) {
    assert_impossible_sequence(CNTLZ_I8);
  }
};
struct CNTLZ_I16 : Sequence<CNTLZ_I16, I<OPCODE_CNTLZ, I8Op, I16Op>> {
  static void Emit(X64Emitter& e, const EmitArgType& i) {
    assert_impossible_sequence(CNTLZ_I16);
  }
};
struct CNTLZ_I32 : Sequence<CNTLZ_I32, I<OPCODE_CNTLZ, I8Op, I32Op>> {
  static void Emit(X64Emitter& e, const EmitArgType& i) {
    if (e.IsFeatureEnabled(kX64EmitLZCNT)) {
      e.lzcnt(i.dest.reg().cvt32(), i.src1);
    } else {
      Xbyak::Label end;
      e.inLocalLabel();

      e.bsr(e.rax, i.src1);  // ZF set if i.src1 is 0
      e.mov(i.dest, 0x20);
      e.jz(end);

      e.xor_(e.rax, 0x1F);
      e.mov(i.dest, e.rax);

      e.L(end);
      e.outLocalLabel();
    }
  }
};
struct CNTLZ_I64 : Sequence<CNTLZ_I64, I<OPCODE_CNTLZ, I8Op, I64Op>> {
  static void Emit(X64Emitter& e, const EmitArgType& i) {
    if (e.IsFeatureEnabled(kX64EmitLZCNT)) {
      e.lzcnt(i.dest.reg().cvt64(), i.src1);
    } else {
      Xbyak::Label end;
      e.inLocalLabel();

      e.bsr(e.rax, i.src1);  // ZF set if i.src1 is 0
      e.mov(i.dest, 0x40);
      e.jz(end);

      e.xor_(e.rax, 0x3F);
      e.mov(i.dest, e.rax);

      e.L(end);
      e.outLocalLabel();
    }
  }
};
EMITTER_OPCODE_TABLE(OPCODE_CNTLZ, CNTLZ_I8, CNTLZ_I16, CNTLZ_I32, CNTLZ_I64);

// ============================================================================
// OPCODE_SET_ROUNDING_MODE
// ============================================================================
// Input: FPSCR (PPC format)

struct SET_ROUNDING_MODE_I32
    : Sequence<SET_ROUNDING_MODE_I32,
               I<OPCODE_SET_ROUNDING_MODE, VoidOp, I32Op>> {
  static void Emit(X64Emitter& e, const EmitArgType& i) {
    // removed the And with 7 and hoisted that and into the InstrEmit_'s that
    // generate OPCODE_SET_ROUNDING_MODE so that it can be constant folded and
    // backends dont have to worry about it
    if (i.src1.is_constant) {
      e.mov(e.eax, mxcsr_table[i.src1.constant()]);
      e.mov(e.dword[e.rsp + StackLayout::GUEST_SCRATCH], e.eax);
      e.mov(e.GetBackendCtxPtr(offsetof(X64BackendContext, mxcsr_fpu)), e.eax);
      e.vldmxcsr(e.dword[e.rsp + StackLayout::GUEST_SCRATCH]);

    } else {
      e.mov(e.ecx, i.src1);

      e.mov(e.rax, uintptr_t(mxcsr_table));
      e.mov(e.edx, e.ptr[e.rax + e.rcx * 4]);
      // this was not here
      e.mov(e.GetBackendCtxPtr(offsetof(X64BackendContext, mxcsr_fpu)), e.edx);

      e.vldmxcsr(e.GetBackendCtxPtr(offsetof(X64BackendContext, mxcsr_fpu)));
    }
    e.ChangeMxcsrMode(MXCSRMode::Fpu, true);
  }
};
EMITTER_OPCODE_TABLE(OPCODE_SET_ROUNDING_MODE, SET_ROUNDING_MODE_I32);
// ============================================================================
// OPCODE_DELAY_EXECUTION
// ============================================================================
struct DELAY_EXECUTION
    : Sequence<DELAY_EXECUTION, I<OPCODE_DELAY_EXECUTION, VoidOp>> {
  static void Emit(X64Emitter& e, const EmitArgType& i) {
    // todo: what if they dont have smt?
    e.pause();
  }
};
EMITTER_OPCODE_TABLE(OPCODE_DELAY_EXECUTION, DELAY_EXECUTION);
// Include anchors to other sequence sources so they get included in the build.
extern volatile int anchor_control;
static int anchor_control_dest = anchor_control;

extern volatile int anchor_memory;
static int anchor_memory_dest = anchor_memory;

extern volatile int anchor_vector;
static int anchor_vector_dest = anchor_vector;

bool SelectSequence(X64Emitter* e, const Instr* i, const Instr** new_tail) {
  if ((i->backend_flags & INSTR_X64_FLAGS_ELIMINATED) != 0) {
    // skip
    *new_tail = i->next;
    return true;
  } else {
    const InstrKey key(i);

    auto it = sequence_table.find(key);
    if (it != sequence_table.end()) {
      if (it->second(*e, i, InstrKey(i))) {
        *new_tail = i->next;
        return true;
      }
    }
    XELOGE("No sequence match for variant {}", GetOpcodeName(i->opcode));
    return false;
  }
}

}  // namespace x64
}  // namespace backend
}  // namespace cpu
}  // namespace xe<|MERGE_RESOLUTION|>--- conflicted
+++ resolved
@@ -2839,7 +2839,10 @@
 };
 struct NOT_V128 : Sequence<NOT_V128, I<OPCODE_NOT, V128Op, V128Op>> {
   static void Emit(X64Emitter& e, const EmitArgType& i) {
-<<<<<<< HEAD
+    if (e.IsFeatureEnabled(kX64EmitAVX512Ortho)) {
+      e.vpternlogd(i.dest, i.src1, i.src1, 0b01010101);
+      return;
+    }
     SimdDomain domain = e.DeduceSimdDomain(i.src1.value);
     if (domain == SimdDomain::FLOATING) {
       e.vxorps(i.dest, i.src1, e.GetXmmConstPtr(XMMFFFF /* FF... */));
@@ -2847,14 +2850,6 @@
       // dest = src ^ 0xFFFF...
       e.vpxor(i.dest, i.src1, e.GetXmmConstPtr(XMMFFFF /* FF... */));
     }
-=======
-    if (e.IsFeatureEnabled(kX64EmitAVX512Ortho)) {
-      e.vpternlogd(i.dest, i.src1, i.src1, 0b01010101);
-      return;
-    }
-    // dest = src ^ 0xFFFF...
-    e.vpxor(i.dest, i.src1, e.GetXmmConstPtr(XMMFFFF /* FF... */));
->>>>>>> addd8c94
   }
 };
 EMITTER_OPCODE_TABLE(OPCODE_NOT, NOT_I8, NOT_I16, NOT_I32, NOT_I64, NOT_V128);
