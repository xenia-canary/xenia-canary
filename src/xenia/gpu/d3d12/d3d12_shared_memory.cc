--- conflicted
+++ resolved
@@ -22,11 +22,7 @@
 
 DEFINE_bool(d3d12_tiled_shared_memory, true,
             "Enable tiled resources for shared memory emulation. Disabling "
-<<<<<<< HEAD
-            "them greatly video memory usage - a 512 MB buffer is created - "
-=======
             "them increases video memory usage - a 512 MB buffer is created - "
->>>>>>> 603150af
             "but allows graphics debuggers that don't support tiled resources "
             "to work.",
             "D3D12");
