/**
 ******************************************************************************
 * Xenia : Xbox 360 Emulator Research Project                                 *
 ******************************************************************************
 * Copyright 2017 Ben Vanik. All rights reserved.                             *
 * Released under the BSD license - see LICENSE in the root for more details. *
 ******************************************************************************
 */

#include "xenia/gpu/spirv_shader_translator.h"

#include <gflags/gflags.h>

#include <cfloat>
#include <cstring>
#include <vector>

#include "xenia/base/logging.h"
#include "xenia/gpu/spirv/passes/control_flow_analysis_pass.h"
#include "xenia/gpu/spirv/passes/control_flow_simplification_pass.h"

DEFINE_bool(spv_validate, false, "Validate SPIR-V shaders after generation");
DEFINE_bool(spv_disasm, false, "Disassemble SPIR-V shaders after generation");

namespace xe {
namespace gpu {
using namespace ucode;

constexpr uint32_t kMaxInterpolators = 16;
constexpr uint32_t kMaxTemporaryRegisters = 64;

using spv::GLSLstd450;
using spv::Id;
using spv::Op;

SpirvShaderTranslator::SpirvShaderTranslator() {
  compiler_.AddPass(std::make_unique<spirv::ControlFlowSimplificationPass>());
  compiler_.AddPass(std::make_unique<spirv::ControlFlowAnalysisPass>());
}

SpirvShaderTranslator::~SpirvShaderTranslator() = default;

void SpirvShaderTranslator::StartTranslation() {
  // Create a new builder.
  builder_ = std::make_unique<spv::Builder>(0xFFFFFFFF);
  auto& b = *builder_;

  // Import required modules.
  glsl_std_450_instruction_set_ = b.import("GLSL.std.450");

  // Configure environment.
  b.setSource(spv::SourceLanguage::SourceLanguageUnknown, 0);
  b.setMemoryModel(spv::AddressingModel::AddressingModelLogical,
                   spv::MemoryModel::MemoryModelGLSL450);
  b.addCapability(spv::Capability::CapabilityShader);
  b.addCapability(spv::Capability::CapabilityImageQuery);

  if (is_vertex_shader()) {
    b.addCapability(spv::Capability::CapabilityClipDistance);
    b.addCapability(spv::Capability::CapabilityCullDistance);
  }
  if (is_pixel_shader()) {
    b.addCapability(spv::Capability::CapabilityDerivativeControl);
  }

  bool_type_ = b.makeBoolType();
  float_type_ = b.makeFloatType(32);
  int_type_ = b.makeIntType(32);
  uint_type_ = b.makeUintType(32);
  vec2_int_type_ = b.makeVectorType(int_type_, 2);
  vec2_uint_type_ = b.makeVectorType(uint_type_, 2);
  vec2_float_type_ = b.makeVectorType(float_type_, 2);
  vec3_float_type_ = b.makeVectorType(float_type_, 3);
  vec4_float_type_ = b.makeVectorType(float_type_, 4);
  vec4_int_type_ = b.makeVectorType(int_type_, 4);
  vec4_uint_type_ = b.makeVectorType(uint_type_, 4);
  vec2_bool_type_ = b.makeVectorType(bool_type_, 2);
  vec3_bool_type_ = b.makeVectorType(bool_type_, 3);
  vec4_bool_type_ = b.makeVectorType(bool_type_, 4);

  vec4_float_one_ = b.makeCompositeConstant(
      vec4_float_type_,
      std::vector<Id>({b.makeFloatConstant(1.f), b.makeFloatConstant(1.f),
                       b.makeFloatConstant(1.f), b.makeFloatConstant(1.f)}));
  vec4_float_zero_ = b.makeCompositeConstant(
      vec4_float_type_,
      std::vector<Id>({b.makeFloatConstant(0.f), b.makeFloatConstant(0.f),
                       b.makeFloatConstant(0.f), b.makeFloatConstant(0.f)}));

  cube_function_ = CreateCubeFunction();

  spv::Block* function_block = nullptr;
  translated_main_ =
      b.makeFunctionEntry(spv::NoPrecision, b.makeVoidType(), "translated_main",
                          {}, {}, &function_block);

  registers_type_ = b.makeArrayType(vec4_float_type_,
                                    b.makeUintConstant(register_count()), 0);
  registers_ptr_ = b.createVariable(spv::StorageClass::StorageClassFunction,
                                    registers_type_, "r");

  aL_ = b.createVariable(spv::StorageClass::StorageClassFunction,
                         vec4_uint_type_, "aL");

  loop_count_ = b.createVariable(spv::StorageClass::StorageClassFunction,
                                 vec4_uint_type_, "loop_count");
  p0_ = b.createVariable(spv::StorageClass::StorageClassFunction, bool_type_,
                         "p0");
  ps_ = b.createVariable(spv::StorageClass::StorageClassFunction, float_type_,
                         "ps");
  pv_ = b.createVariable(spv::StorageClass::StorageClassFunction,
                         vec4_float_type_, "pv");
  pc_ = b.createVariable(spv::StorageClass::StorageClassFunction, int_type_,
                         "pc");
  a0_ = b.createVariable(spv::StorageClass::StorageClassFunction, int_type_,
                         "a0");

  // Uniform constants.
  Id float_consts_type =
      b.makeArrayType(vec4_float_type_, b.makeUintConstant(512), 1);
  Id loop_consts_type = b.makeArrayType(uint_type_, b.makeUintConstant(32), 1);
  Id bool_consts_type = b.makeArrayType(uint_type_, b.makeUintConstant(8), 1);

  // Strides
  b.addDecoration(float_consts_type, spv::Decoration::DecorationArrayStride,
                  4 * sizeof(float));
  b.addDecoration(loop_consts_type, spv::Decoration::DecorationArrayStride,
                  sizeof(uint32_t));
  b.addDecoration(bool_consts_type, spv::Decoration::DecorationArrayStride,
                  sizeof(uint32_t));

  Id consts_struct_type = b.makeStructType(
      {float_consts_type, loop_consts_type, bool_consts_type}, "consts_type");
  b.addDecoration(consts_struct_type, spv::Decoration::DecorationBlock);

  // Constants member decorations.
  b.addMemberDecoration(consts_struct_type, 0,
                        spv::Decoration::DecorationOffset, 0);
  b.addMemberName(consts_struct_type, 0, "float_consts");

  b.addMemberDecoration(consts_struct_type, 1,
                        spv::Decoration::DecorationOffset,
                        512 * 4 * sizeof(float));
  b.addMemberName(consts_struct_type, 1, "loop_consts");

  b.addMemberDecoration(consts_struct_type, 2,
                        spv::Decoration::DecorationOffset,
                        512 * 4 * sizeof(float) + 32 * sizeof(uint32_t));
  b.addMemberName(consts_struct_type, 2, "bool_consts");

  consts_ = b.createVariable(spv::StorageClass::StorageClassUniform,
                             consts_struct_type, "consts");

  b.addDecoration(consts_, spv::Decoration::DecorationDescriptorSet, 0);
  if (is_vertex_shader()) {
    b.addDecoration(consts_, spv::Decoration::DecorationBinding, 0);
  } else if (is_pixel_shader()) {
    b.addDecoration(consts_, spv::Decoration::DecorationBinding, 1);
  }

  // Push constants, represented by SpirvPushConstants.
  Id push_constants_type =
      b.makeStructType({vec4_float_type_, vec4_float_type_, vec4_float_type_,
                        vec4_float_type_, uint_type_},
                       "push_consts_type");
  b.addDecoration(push_constants_type, spv::Decoration::DecorationBlock);

  // float4 window_scale;
  b.addMemberDecoration(
      push_constants_type, 0, spv::Decoration::DecorationOffset,
      static_cast<int>(offsetof(SpirvPushConstants, window_scale)));
  b.addMemberName(push_constants_type, 0, "window_scale");
  // float4 vtx_fmt;
  b.addMemberDecoration(
      push_constants_type, 1, spv::Decoration::DecorationOffset,
      static_cast<int>(offsetof(SpirvPushConstants, vtx_fmt)));
  b.addMemberName(push_constants_type, 1, "vtx_fmt");
  // float4 vtx_fmt;
  b.addMemberDecoration(
      push_constants_type, 2, spv::Decoration::DecorationOffset,
      static_cast<int>(offsetof(SpirvPushConstants, point_size)));
  b.addMemberName(push_constants_type, 2, "point_size");
  // float4 alpha_test;
  b.addMemberDecoration(
      push_constants_type, 3, spv::Decoration::DecorationOffset,
      static_cast<int>(offsetof(SpirvPushConstants, alpha_test)));
  b.addMemberName(push_constants_type, 3, "alpha_test");
  // uint ps_param_gen;
  b.addMemberDecoration(
      push_constants_type, 4, spv::Decoration::DecorationOffset,
      static_cast<int>(offsetof(SpirvPushConstants, ps_param_gen)));
  b.addMemberName(push_constants_type, 4, "ps_param_gen");
  push_consts_ = b.createVariable(spv::StorageClass::StorageClassPushConstant,
                                  push_constants_type, "push_consts");

  image_2d_type_ =
      b.makeImageType(float_type_, spv::Dim::Dim2D, false, false, false, 1,
                      spv::ImageFormat::ImageFormatUnknown);
  image_3d_type_ =
      b.makeImageType(float_type_, spv::Dim::Dim3D, false, false, false, 1,
                      spv::ImageFormat::ImageFormatUnknown);
  image_cube_type_ =
      b.makeImageType(float_type_, spv::Dim::DimCube, false, false, false, 1,
                      spv::ImageFormat::ImageFormatUnknown);

  // Texture bindings
  Id tex_t[] = {b.makeSampledImageType(image_2d_type_),
                b.makeSampledImageType(image_3d_type_),
                b.makeSampledImageType(image_cube_type_)};

  Id tex_a_t[] = {b.makeArrayType(tex_t[0], b.makeUintConstant(32), 0),
                  b.makeArrayType(tex_t[1], b.makeUintConstant(32), 0),
                  b.makeArrayType(tex_t[2], b.makeUintConstant(32), 0)};

  // Create 3 texture types, all aliased on the same binding
  for (int i = 0; i < 3; i++) {
    tex_[i] = b.createVariable(spv::StorageClass::StorageClassUniformConstant,
                               tex_a_t[i],
                               xe::format_string("textures%dD", i + 2).c_str());
    b.addDecoration(tex_[i], spv::Decoration::DecorationDescriptorSet, 1);
    b.addDecoration(tex_[i], spv::Decoration::DecorationBinding, 0);
  }

  // Interpolators.
  Id interpolators_type = b.makeArrayType(
      vec4_float_type_, b.makeUintConstant(kMaxInterpolators), 0);
  if (is_vertex_shader()) {
    // Vertex inputs/outputs.
    for (const auto& binding : vertex_bindings()) {
      for (const auto& attrib : binding.attributes) {
        Id attrib_type = 0;
        bool is_signed = attrib.fetch_instr.attributes.is_signed;
        bool is_integer = attrib.fetch_instr.attributes.is_integer;
        switch (attrib.fetch_instr.attributes.data_format) {
          case VertexFormat::k_32:
          case VertexFormat::k_32_FLOAT:
            attrib_type = float_type_;
            break;
          case VertexFormat::k_16_16:
          case VertexFormat::k_32_32:
            if (is_integer) {
              attrib_type = is_signed ? vec2_int_type_ : vec2_uint_type_;
              break;
            }
          // Intentionally fall through to float type.
          case VertexFormat::k_16_16_FLOAT:
          case VertexFormat::k_32_32_FLOAT:
            attrib_type = vec2_float_type_;
            break;
          case VertexFormat::k_32_32_32_FLOAT:
            attrib_type = vec3_float_type_;
            break;
          case VertexFormat::k_2_10_10_10:
            attrib_type = vec4_float_type_;
            break;
          case VertexFormat::k_8_8_8_8:
          case VertexFormat::k_16_16_16_16:
          case VertexFormat::k_32_32_32_32:
            if (is_integer) {
              attrib_type = is_signed ? vec4_int_type_ : vec4_uint_type_;
              break;
            }
          // Intentionally fall through to float type.
          case VertexFormat::k_16_16_16_16_FLOAT:
          case VertexFormat::k_32_32_32_32_FLOAT:
            attrib_type = vec4_float_type_;
            break;
          case VertexFormat::k_10_11_11:
          case VertexFormat::k_11_11_10:
            // Manually converted.
            attrib_type = is_signed ? int_type_ : uint_type_;
            break;
          default:
            assert_always();
        }

        auto attrib_var = b.createVariable(
            spv::StorageClass::StorageClassInput, attrib_type,
            xe::format_string("vf%d_%d", binding.fetch_constant,
                              attrib.fetch_instr.attributes.offset)
                .c_str());
        b.addDecoration(attrib_var, spv::Decoration::DecorationLocation,
                        attrib.attrib_index);

        interface_ids_.push_back(attrib_var);
        vertex_binding_map_[binding.fetch_constant]
                           [attrib.fetch_instr.attributes.offset] = attrib_var;
      }
    }

    interpolators_ = b.createVariable(spv::StorageClass::StorageClassOutput,
                                      interpolators_type, "interpolators");
    b.addDecoration(interpolators_, spv::Decoration::DecorationLocation, 0);
    for (uint32_t i = 0; i < std::min(register_count(), kMaxInterpolators);
         i++) {
      // Zero interpolators.
      auto ptr = b.createAccessChain(spv::StorageClass::StorageClassOutput,
                                     interpolators_,
                                     std::vector<Id>({b.makeUintConstant(i)}));
      b.createStore(vec4_float_zero_, ptr);
    }

    point_size_ = b.createVariable(spv::StorageClass::StorageClassOutput,
                                   float_type_, "point_size");
    b.addDecoration(point_size_, spv::Decoration::DecorationLocation, 17);
    // Set default point-size value (-1.0f, indicating to the geometry shader
    // that the register value should be used instead of the per-vertex value)
    b.createStore(b.makeFloatConstant(-1.0f), point_size_);

    point_coord_ = b.createVariable(spv::StorageClass::StorageClassOutput,
                                    vec2_float_type_, "point_coord");
    b.addDecoration(point_coord_, spv::Decoration::DecorationLocation, 16);
    // point_coord is only ever populated in a geometry shader. Just write
    // zero to it in the vertex shader.
    b.createStore(
        b.makeCompositeConstant(vec2_float_type_,
                                std::vector<Id>({b.makeFloatConstant(0.0f),
                                                 b.makeFloatConstant(0.0f)})),
        point_coord_);

    pos_ = b.createVariable(spv::StorageClass::StorageClassOutput,
                            vec4_float_type_, "gl_Position");
    b.addDecoration(pos_, spv::Decoration::DecorationBuiltIn,
                    spv::BuiltIn::BuiltInPosition);

    vertex_idx_ = b.createVariable(spv::StorageClass::StorageClassInput,
                                   int_type_, "gl_VertexIndex");
    b.addDecoration(vertex_idx_, spv::Decoration::DecorationBuiltIn,
                    spv::BuiltIn::BuiltInVertexIndex);

    interface_ids_.push_back(interpolators_);
    interface_ids_.push_back(point_coord_);
    interface_ids_.push_back(point_size_);
    interface_ids_.push_back(pos_);
    interface_ids_.push_back(vertex_idx_);

    auto vertex_idx = b.createLoad(vertex_idx_);
    vertex_idx =
        b.createUnaryOp(spv::Op::OpConvertSToF, float_type_, vertex_idx);
    auto r0_ptr = b.createAccessChain(spv::StorageClass::StorageClassFunction,
                                      registers_ptr_,
                                      std::vector<Id>({b.makeUintConstant(0)}));
    auto r0 = b.createLoad(r0_ptr);
    r0 = b.createCompositeInsert(vertex_idx, r0, vec4_float_type_, 0);
    b.createStore(r0, r0_ptr);
  } else {
    // Pixel inputs from vertex shader.
    interpolators_ = b.createVariable(spv::StorageClass::StorageClassInput,
                                      interpolators_type, "interpolators");
    b.addDecoration(interpolators_, spv::Decoration::DecorationLocation, 0);

    point_coord_ = b.createVariable(spv::StorageClass::StorageClassInput,
                                    vec2_float_type_, "point_coord");
    b.addDecoration(point_coord_, spv::Decoration::DecorationLocation, 16);

    // Pixel fragment outputs (one per render target).
    Id frag_outputs_type =
        b.makeArrayType(vec4_float_type_, b.makeUintConstant(4), 0);
    frag_outputs_ = b.createVariable(spv::StorageClass::StorageClassOutput,
                                     frag_outputs_type, "oC");
    b.addDecoration(frag_outputs_, spv::Decoration::DecorationLocation, 0);

    frag_depth_ = b.createVariable(spv::StorageClass::StorageClassOutput,
                                   float_type_, "gl_FragDepth");
    b.addDecoration(frag_depth_, spv::Decoration::DecorationBuiltIn,
                    spv::BuiltIn::BuiltInFragDepth);

    interface_ids_.push_back(interpolators_);
    interface_ids_.push_back(point_coord_);
    interface_ids_.push_back(frag_outputs_);
    interface_ids_.push_back(frag_depth_);
    // TODO(benvanik): frag depth, etc.

    // TODO(DrChat): Verify this naive, stupid approach to uninitialized values.
    for (uint32_t i = 0; i < 4; i++) {
      auto idx = b.makeUintConstant(i);
      auto oC = b.createAccessChain(spv::StorageClass::StorageClassOutput,
                                    frag_outputs_, std::vector<Id>({idx}));
      b.createStore(vec4_float_zero_, oC);
    }

    // Copy interpolators to r[0..16].
    // TODO: Need physical addressing in order to do this.
    // b.createNoResultOp(spv::Op::OpCopyMemorySized,
    //                   {registers_ptr_, interpolators_,
    //                    b.makeUintConstant(16 * 4 * sizeof(float))});
    for (uint32_t i = 0; i < std::min(register_count(), kMaxInterpolators);
         i++) {
      // For now, copy interpolators register-by-register :/
      auto idx = b.makeUintConstant(i);
      auto i_a = b.createAccessChain(spv::StorageClass::StorageClassInput,
                                     interpolators_, std::vector<Id>({idx}));
      auto r_a = b.createAccessChain(spv::StorageClass::StorageClassFunction,
                                     registers_ptr_, std::vector<Id>({idx}));
      b.createNoResultOp(spv::Op::OpCopyMemory, std::vector<Id>({r_a, i_a}));
    }

    // Setup ps_param_gen
    auto ps_param_gen_idx_ptr = b.createAccessChain(
        spv::StorageClass::StorageClassPushConstant, push_consts_,
        std::vector<Id>({b.makeUintConstant(4)}));
    auto ps_param_gen_idx = b.createLoad(ps_param_gen_idx_ptr);

    auto frag_coord = b.createVariable(spv::StorageClass::StorageClassInput,
                                       vec4_float_type_, "gl_FragCoord");
    b.addDecoration(frag_coord, spv::Decoration::DecorationBuiltIn,
                    spv::BuiltIn::BuiltInFragCoord);

    interface_ids_.push_back(frag_coord);

    auto param = b.createOp(
        spv::Op::OpVectorShuffle, vec4_float_type_,
        {b.createLoad(frag_coord), b.createLoad(point_coord_), 0, 1, 4, 5});
    /*
    // TODO: gl_FrontFacing
    auto param_x = b.createCompositeExtract(param, float_type_, 0);
    auto param_x_inv = b.createBinOp(spv::Op::OpFMul, float_type_, param_x,
                                     b.makeFloatConstant(-1.f));
    param_x = b.createCompositeInsert(param_x_inv, param, vec4_float_type_, 0);
    */

    auto cond = b.createBinOp(spv::Op::OpINotEqual, bool_type_,
                              ps_param_gen_idx, b.makeUintConstant(-1));
    spv::Builder::If ifb(cond, b);

    // FYI: We do this instead of r[ps_param_gen_idx] because that causes
    // nvidia to move all registers into local memory (slow!)
    for (uint32_t i = 0; i < std::min(register_count(), kMaxInterpolators);
         i++) {
      auto reg_ptr = b.createAccessChain(
          spv::StorageClass::StorageClassFunction, registers_ptr_,
          std::vector<Id>({b.makeUintConstant(i)}));

      auto cond = b.createBinOp(spv::Op::OpIEqual, bool_type_, ps_param_gen_idx,
                                b.makeUintConstant(i));
      cond = b.smearScalar(spv::NoPrecision, cond, vec4_bool_type_);
      auto reg = b.createTriOp(spv::Op::OpSelect, vec4_float_type_, cond, param,
                               b.createLoad(reg_ptr));
      b.createStore(reg, reg_ptr);
    }

    ifb.makeEndIf();
  }

  b.createStore(b.makeIntConstant(0x0), pc_);

  loop_head_block_ = &b.makeNewBlock();
  auto block = &b.makeNewBlock();
  loop_body_block_ = &b.makeNewBlock();
  loop_cont_block_ = &b.makeNewBlock();
  loop_exit_block_ = &b.makeNewBlock();
  b.createBranch(loop_head_block_);

  // Setup continue block
  b.setBuildPoint(loop_cont_block_);
  b.createBranch(loop_head_block_);

  // While loop header block
  b.setBuildPoint(loop_head_block_);
  b.createLoopMerge(loop_exit_block_, loop_cont_block_,
                    spv::LoopControlMask::LoopControlDontUnrollMask);
  b.createBranch(block);

  // Condition block
  b.setBuildPoint(block);

  // while (pc != 0xFFFF)
  auto c = b.createBinOp(spv::Op::OpINotEqual, bool_type_, b.createLoad(pc_),
                         b.makeIntConstant(0xFFFF));
  b.createConditionalBranch(c, loop_body_block_, loop_exit_block_);
  b.setBuildPoint(loop_body_block_);
}

std::vector<uint8_t> SpirvShaderTranslator::CompleteTranslation() {
  auto& b = *builder_;

  assert_false(open_predicated_block_);
  b.setBuildPoint(loop_exit_block_);
  b.makeReturn(false);
  exec_cond_ = false;
  exec_skip_block_ = nullptr;

  // main() entry point.
  auto mainFn = b.makeMain();
  if (is_vertex_shader()) {
    auto entry = b.addEntryPoint(spv::ExecutionModel::ExecutionModelVertex,
                                 mainFn, "main");

    for (auto id : interface_ids_) {
      entry->addIdOperand(id);
    }
  } else {
    auto entry = b.addEntryPoint(spv::ExecutionModel::ExecutionModelFragment,
                                 mainFn, "main");
    b.addExecutionMode(mainFn, spv::ExecutionModeOriginUpperLeft);

    // FIXME(DrChat): We need to declare the DepthReplacing execution mode if
    // we write depth, and we must unconditionally write depth if declared!

    for (auto id : interface_ids_) {
      entry->addIdOperand(id);
    }
  }

  // TODO(benvanik): transform feedback.
  if (false) {
    b.addCapability(spv::Capability::CapabilityTransformFeedback);
    b.addExecutionMode(mainFn, spv::ExecutionMode::ExecutionModeXfb);
  }

  b.createFunctionCall(translated_main_, std::vector<Id>({}));
  if (is_vertex_shader()) {
    // gl_Position transform
    auto vtx_fmt_ptr = b.createAccessChain(
        spv::StorageClass::StorageClassPushConstant, push_consts_,
        std::vector<Id>({b.makeUintConstant(1)}));
    auto window_scale_ptr = b.createAccessChain(
        spv::StorageClass::StorageClassPushConstant, push_consts_,
        std::vector<Id>({b.makeUintConstant(0)}));
    auto vtx_fmt = b.createLoad(vtx_fmt_ptr);
    auto window_scale = b.createLoad(window_scale_ptr);

    auto p = b.createLoad(pos_);
    auto c = b.createBinOp(spv::Op::OpFOrdNotEqual, vec4_bool_type_, vtx_fmt,
                           vec4_float_zero_);

    // pos.w = vtx_fmt.w == 0.0 ? 1.0 / pos.w : pos.w
    auto c_w = b.createCompositeExtract(c, bool_type_, 3);
    auto p_w = b.createCompositeExtract(p, float_type_, 3);
    auto p_w_inv = b.createBinOp(spv::Op::OpFDiv, float_type_,
                                 b.makeFloatConstant(1.f), p_w);
    p_w = b.createTriOp(spv::Op::OpSelect, float_type_, c_w, p_w, p_w_inv);

    // pos.xyz = vtx_fmt.xyz != 0.0 ? pos.xyz / pos.w : pos.xyz
    auto p_all_w = b.smearScalar(spv::NoPrecision, p_w, vec4_float_type_);
    auto p_inv = b.createBinOp(spv::Op::OpFDiv, vec4_float_type_, p, p_all_w);
    p = b.createTriOp(spv::Op::OpSelect, vec4_float_type_, c, p_inv, p);

    // Reinsert w
    p = b.createCompositeInsert(p_w, p, vec4_float_type_, 3);

    // Apply window scaling
    // pos.xy *= window_scale.xy
    auto p_scaled =
        b.createBinOp(spv::Op::OpFMul, vec4_float_type_, p, window_scale);
    p = b.createOp(spv::Op::OpVectorShuffle, vec4_float_type_,
                   {p, p_scaled, 4, 5, 2, 3});

    b.createStore(p, pos_);
  } else {
    // Alpha test
    auto alpha_test_ptr = b.createAccessChain(
        spv::StorageClass::StorageClassPushConstant, push_consts_,
        std::vector<Id>({b.makeUintConstant(3)}));
    auto alpha_test = b.createLoad(alpha_test_ptr);

    auto alpha_test_enabled =
        b.createCompositeExtract(alpha_test, float_type_, 0);
    auto alpha_test_func = b.createCompositeExtract(alpha_test, float_type_, 1);
    auto alpha_test_ref = b.createCompositeExtract(alpha_test, float_type_, 2);

    alpha_test_func =
        b.createUnaryOp(spv::Op::OpConvertFToU, uint_type_, alpha_test_func);

    auto oC0_ptr = b.createAccessChain(
        spv::StorageClass::StorageClassOutput, frag_outputs_,
        std::vector<Id>({b.makeUintConstant(0)}));
    auto oC0_alpha =
        b.createCompositeExtract(b.createLoad(oC0_ptr), float_type_, 3);

    auto cond = b.createBinOp(spv::Op::OpFOrdEqual, bool_type_,
                              alpha_test_enabled, b.makeFloatConstant(1.f));
    spv::Builder::If alpha_if(cond, b);

    std::vector<spv::Block*> switch_segments;
    b.makeSwitch(alpha_test_func, 8, std::vector<int>({0, 1, 2, 3, 4, 5, 6, 7}),
                 std::vector<int>({0, 1, 2, 3, 4, 5, 6, 7}), 7,
                 switch_segments);

    const static spv::Op alpha_op_map[] = {
        spv::Op::OpNop,
        spv::Op::OpFOrdGreaterThanEqual,
        spv::Op::OpFOrdNotEqual,
        spv::Op::OpFOrdGreaterThan,
        spv::Op::OpFOrdLessThanEqual,
        spv::Op::OpFOrdEqual,
        spv::Op::OpFOrdLessThan,
        spv::Op::OpNop,
    };

    // if (alpha_func == 0) passes = false;
    b.nextSwitchSegment(switch_segments, 0);
    b.makeDiscard();
    b.addSwitchBreak();

    for (int i = 1; i < 7; i++) {
      b.nextSwitchSegment(switch_segments, i);
      auto cond =
          b.createBinOp(alpha_op_map[i], bool_type_, oC0_alpha, alpha_test_ref);
      spv::Builder::If discard_if(cond, b);
      b.makeDiscard();
      discard_if.makeEndIf();
      b.addSwitchBreak();
    }

    // if (alpha_func == 7) passes = true;
    b.nextSwitchSegment(switch_segments, 7);
    b.endSwitch(switch_segments);

    alpha_if.makeEndIf();
  }

  b.makeReturn(false);

  // Compile the spv IR
  // compiler_.Compile(b.getModule());

  std::vector<uint32_t> spirv_words;
  b.dump(spirv_words);

  // Cleanup builder.
  cf_blocks_.clear();
  loop_head_block_ = nullptr;
  loop_body_block_ = nullptr;
  loop_cont_block_ = nullptr;
  loop_exit_block_ = nullptr;
  builder_.reset();

  interface_ids_.clear();

  // Copy bytes out.
  // TODO(benvanik): avoid copy?
  std::vector<uint8_t> spirv_bytes;
  spirv_bytes.resize(spirv_words.size() * 4);
  std::memcpy(spirv_bytes.data(), spirv_words.data(), spirv_bytes.size());
  return spirv_bytes;
}

void SpirvShaderTranslator::PostTranslation(Shader* shader) {
  // Validation.
  if (FLAGS_spv_validate) {
    auto validation = validator_.Validate(
        reinterpret_cast<const uint32_t*>(shader->translated_binary().data()),
        shader->translated_binary().size() / sizeof(uint32_t));
    if (validation->has_error()) {
      XELOGE("SPIR-V Shader Validation failed! Error: %s",
             validation->error_string());
    }
  }

  if (FLAGS_spv_disasm) {
    // TODO(benvanik): only if needed? could be slowish.
    auto disasm = disassembler_.Disassemble(
        reinterpret_cast<const uint32_t*>(shader->translated_binary().data()),
        shader->translated_binary().size() / 4);
    if (disasm->has_error()) {
      XELOGE("Failed to disassemble SPIRV - invalid?");
    } else {
      set_host_disassembly(shader, disasm->to_string());
    }
  }
}

void SpirvShaderTranslator::PreProcessControlFlowInstructions(
    std::vector<ucode::ControlFlowInstruction> instrs) {
  auto& b = *builder_;

  auto default_block = &b.makeNewBlock();
  switch_break_block_ = &b.makeNewBlock();

  b.setBuildPoint(default_block);
  b.createStore(b.makeIntConstant(0xFFFF), pc_);
  b.createBranch(switch_break_block_);

  b.setBuildPoint(switch_break_block_);
  b.createBranch(loop_cont_block_);

  // Now setup the switch.
  default_block->addPredecessor(loop_body_block_);
  b.setBuildPoint(loop_body_block_);

  cf_blocks_.resize(instrs.size());
  for (size_t i = 0; i < cf_blocks_.size(); i++) {
    cf_blocks_[i].block = &b.makeNewBlock();
    cf_blocks_[i].labelled = false;
  }

  std::vector<uint32_t> operands;
  operands.push_back(b.createLoad(pc_));       // Selector
  operands.push_back(default_block->getId());  // Default

  // Always have a case for block 0.
  operands.push_back(0);
  operands.push_back(cf_blocks_[0].block->getId());
  cf_blocks_[0].block->addPredecessor(loop_body_block_);
  cf_blocks_[0].labelled = true;

  for (size_t i = 0; i < instrs.size(); i++) {
    auto& instr = instrs[i];
    if (instr.opcode() == ucode::ControlFlowOpcode::kCondJmp) {
      uint32_t address = instr.cond_jmp.address();

      if (!cf_blocks_[address].labelled) {
        cf_blocks_[address].labelled = true;
        operands.push_back(address);
        operands.push_back(cf_blocks_[address].block->getId());
        cf_blocks_[address].block->addPredecessor(loop_body_block_);
      }

      if (!cf_blocks_[i + 1].labelled) {
        cf_blocks_[i + 1].labelled = true;
        operands.push_back(uint32_t(i + 1));
        operands.push_back(cf_blocks_[i + 1].block->getId());
        cf_blocks_[i + 1].block->addPredecessor(loop_body_block_);
      }
    } else if (instr.opcode() == ucode::ControlFlowOpcode::kLoopStart) {
      uint32_t address = instr.loop_start.address();

      // Label the body
      if (!cf_blocks_[i + 1].labelled) {
        cf_blocks_[i + 1].labelled = true;
        operands.push_back(uint32_t(i + 1));
        operands.push_back(cf_blocks_[i + 1].block->getId());
        cf_blocks_[i + 1].block->addPredecessor(loop_body_block_);
      }

      // Label the loop skip address.
      if (!cf_blocks_[address].labelled) {
        cf_blocks_[address].labelled = true;
        operands.push_back(address);
        operands.push_back(cf_blocks_[address].block->getId());
        cf_blocks_[address].block->addPredecessor(loop_body_block_);
      }
    } else if (instr.opcode() == ucode::ControlFlowOpcode::kLoopEnd) {
      uint32_t address = instr.loop_end.address();

      if (!cf_blocks_[address].labelled) {
        cf_blocks_[address].labelled = true;
        operands.push_back(address);
        operands.push_back(cf_blocks_[address].block->getId());
        cf_blocks_[address].block->addPredecessor(loop_body_block_);
      }
    }
  }

  b.createSelectionMerge(switch_break_block_, 0);
  b.createNoResultOp(spv::Op::OpSwitch, operands);
}

void SpirvShaderTranslator::ProcessLabel(uint32_t cf_index) {
  auto& b = *builder_;
}

void SpirvShaderTranslator::ProcessControlFlowInstructionBegin(
    uint32_t cf_index) {
  auto& b = *builder_;
}

void SpirvShaderTranslator::ProcessControlFlowInstructionEnd(
    uint32_t cf_index) {
  auto& b = *builder_;
}

void SpirvShaderTranslator::ProcessControlFlowNopInstruction(
    uint32_t cf_index) {
  auto& b = *builder_;

  auto head = cf_blocks_[cf_index].block;
  b.setBuildPoint(head);
  b.createNoResultOp(spv::Op::OpNop);
  if (cf_blocks_.size() > cf_index + 1) {
    b.createBranch(cf_blocks_[cf_index + 1].block);
  } else {
    b.makeReturn(false);
  }
}

void SpirvShaderTranslator::ProcessExecInstructionBegin(
    const ParsedExecInstruction& instr) {
  auto& b = *builder_;

  assert_false(open_predicated_block_);
  open_predicated_block_ = false;
  predicated_block_cond_ = false;
  predicated_block_end_ = nullptr;

  // Head has the logic to check if the body should execute.
  auto head = cf_blocks_[instr.dword_index].block;
  b.setBuildPoint(head);
  auto body = head;
  switch (instr.type) {
    case ParsedExecInstruction::Type::kUnconditional: {
      // No need to do anything.
      exec_cond_ = false;
    } break;
    case ParsedExecInstruction::Type::kConditional: {
      // Based off of bool_consts
      std::vector<Id> offsets;
      offsets.push_back(b.makeUintConstant(2));  // bool_consts
      offsets.push_back(b.makeUintConstant(instr.bool_constant_index / 32));
      auto v = b.createAccessChain(spv::StorageClass::StorageClassUniform,
                                   consts_, offsets);
      v = b.createLoad(v);

      // Bitfield extract the bool constant.
      // FIXME: NVidia's compiler seems to be broken on this instruction?
      /*
      v = b.createTriOp(spv::Op::OpBitFieldUExtract, uint_type_, v,
                        b.makeUintConstant(instr.bool_constant_index % 32),
                        b.makeUintConstant(1));

      auto cond = b.createBinOp(spv::Op::OpIEqual, bool_type_, v,
                                b.makeUintConstant(instr.condition ? 1 : 0));
      */
      v = b.createBinOp(
          spv::Op::OpBitwiseAnd, uint_type_, v,
          b.makeUintConstant(1 << (instr.bool_constant_index % 32)));
      auto cond = b.createBinOp(
          instr.condition ? spv::Op::OpINotEqual : spv::Op::OpIEqual,
          bool_type_, v, b.makeUintConstant(0));

      // Conditional branch
      body = &b.makeNewBlock();
      exec_cond_ = true;
      exec_skip_block_ = &b.makeNewBlock();

      b.createSelectionMerge(
          exec_skip_block_,
          spv::SelectionControlMask::SelectionControlMaskNone);
      b.createConditionalBranch(cond, body, exec_skip_block_);

      b.setBuildPoint(exec_skip_block_);
      if (!instr.is_end || cf_blocks_.size() > instr.dword_index + 1) {
        assert_true(cf_blocks_.size() > instr.dword_index + 1);
        b.createBranch(cf_blocks_[instr.dword_index + 1].block);
      } else {
        b.makeReturn(false);
      }
    } break;
    case ParsedExecInstruction::Type::kPredicated: {
      // Branch based on p0.
      body = &b.makeNewBlock();
      exec_cond_ = true;
      exec_skip_block_ = &b.makeNewBlock();

      auto cond =
          b.createBinOp(spv::Op::OpLogicalEqual, bool_type_, b.createLoad(p0_),
                        b.makeBoolConstant(instr.condition));
      b.createSelectionMerge(
          exec_skip_block_,
          spv::SelectionControlMask::SelectionControlMaskNone);
      b.createConditionalBranch(cond, body, exec_skip_block_);

      b.setBuildPoint(exec_skip_block_);
      if (!instr.is_end || cf_blocks_.size() > instr.dword_index + 1) {
        assert_true(cf_blocks_.size() > instr.dword_index + 1);
        b.createBranch(cf_blocks_[instr.dword_index + 1].block);
      } else {
        b.makeReturn(false);
      }
    } break;
  }
  b.setBuildPoint(body);
}

void SpirvShaderTranslator::ProcessExecInstructionEnd(
    const ParsedExecInstruction& instr) {
  auto& b = *builder_;

  if (open_predicated_block_) {
    b.createBranch(predicated_block_end_);
    b.setBuildPoint(predicated_block_end_);
    open_predicated_block_ = false;
    predicated_block_cond_ = false;
    predicated_block_end_ = nullptr;
  }

  if (instr.is_end) {
    b.makeReturn(false);
  } else if (exec_cond_) {
    b.createBranch(exec_skip_block_);
  } else {
    assert_true(cf_blocks_.size() > instr.dword_index + 1);
    b.createBranch(cf_blocks_[instr.dword_index + 1].block);
  }
}

void SpirvShaderTranslator::ProcessLoopStartInstruction(
    const ParsedLoopStartInstruction& instr) {
  auto& b = *builder_;

  auto head = cf_blocks_[instr.dword_index].block;
  b.setBuildPoint(head);

  // loop il<idx>, L<idx> - loop with loop data il<idx>, end @ L<idx>

  std::vector<Id> offsets;
  offsets.push_back(b.makeUintConstant(1));  // loop_consts
  offsets.push_back(b.makeUintConstant(instr.loop_constant_index));
  auto loop_const = b.createAccessChain(spv::StorageClass::StorageClassUniform,
                                        consts_, offsets);
  loop_const = b.createLoad(loop_const);

  // uint loop_count_value = loop_const & 0xFF;
  auto loop_count_value = b.createBinOp(spv::Op::OpBitwiseAnd, uint_type_,
                                        loop_const, b.makeUintConstant(0xFF));

  // uint loop_aL_value = (loop_const >> 8) & 0xFF;
  auto loop_aL_value = b.createBinOp(spv::Op::OpShiftRightLogical, uint_type_,
                                     loop_const, b.makeUintConstant(8));
  loop_aL_value = b.createBinOp(spv::Op::OpBitwiseAnd, uint_type_,
                                loop_aL_value, b.makeUintConstant(0xFF));

  // loop_count_ = uvec4(loop_count_value, loop_count_.xyz);
  auto loop_count = b.createLoad(loop_count_);
  loop_count =
      b.createRvalueSwizzle(spv::NoPrecision, vec4_uint_type_, loop_count,
                            std::vector<uint32_t>({0, 0, 1, 2}));
  loop_count =
      b.createCompositeInsert(loop_count_value, loop_count, vec4_uint_type_, 0);
  b.createStore(loop_count, loop_count_);

  // aL = aL.xxyz;
  auto aL = b.createLoad(aL_);
  aL = b.createRvalueSwizzle(spv::NoPrecision, vec4_uint_type_, aL,
                             std::vector<uint32_t>({0, 0, 1, 2}));
  if (!instr.is_repeat) {
    // aL.x = loop_aL_value;
    aL = b.createCompositeInsert(loop_aL_value, aL, vec4_uint_type_, 0);
  }
  b.createStore(aL, aL_);

  // Short-circuit if loop counter is 0
  auto cond = b.createBinOp(spv::Op::OpIEqual, bool_type_, loop_count_value,
                            b.makeUintConstant(0));
  auto next_pc = b.createTriOp(spv::Op::OpSelect, int_type_, cond,
                               b.makeIntConstant(instr.loop_skip_address),
                               b.makeIntConstant(instr.dword_index + 1));
  b.createStore(next_pc, pc_);
  b.createBranch(switch_break_block_);
}

void SpirvShaderTranslator::ProcessLoopEndInstruction(
    const ParsedLoopEndInstruction& instr) {
  auto& b = *builder_;

  auto head = cf_blocks_[instr.dword_index].block;
  b.setBuildPoint(head);

  // endloop il<idx>, L<idx> - end loop w/ data il<idx>, head @ L<idx>
  auto loop_count = b.createLoad(loop_count_);
  auto count = b.createCompositeExtract(loop_count, uint_type_, 0);
  count =
      b.createBinOp(spv::Op::OpISub, uint_type_, count, b.makeUintConstant(1));
  loop_count = b.createCompositeInsert(count, loop_count, vec4_uint_type_, 0);
  b.createStore(loop_count, loop_count_);

  // if (--loop_count_.x == 0 || [!]p0)
  auto c1 = b.createBinOp(spv::Op::OpIEqual, bool_type_, count,
                          b.makeUintConstant(0));
  auto c2 =
      b.createBinOp(spv::Op::OpLogicalEqual, bool_type_, b.createLoad(p0_),
                    b.makeBoolConstant(instr.predicate_condition));
  auto cond = b.createBinOp(spv::Op::OpLogicalOr, bool_type_, c1, c2);

  auto loop = &b.makeNewBlock();
  auto end = &b.makeNewBlock();
  auto tail = &b.makeNewBlock();
  b.createSelectionMerge(tail, spv::SelectionControlMaskNone);
  b.createConditionalBranch(cond, end, loop);

  // ================================================
  // Loop completed - pop the current loop off the stack and exit
  b.setBuildPoint(end);
  loop_count = b.createLoad(loop_count_);
  auto aL = b.createLoad(aL_);

  // loop_count = loop_count.yzw0
  loop_count =
      b.createRvalueSwizzle(spv::NoPrecision, vec4_uint_type_, loop_count,
                            std::vector<uint32_t>({1, 2, 3, 3}));
  loop_count = b.createCompositeInsert(b.makeUintConstant(0), loop_count,
                                       vec4_uint_type_, 3);
  b.createStore(loop_count, loop_count_);

  // aL = aL.yzw0
  aL = b.createRvalueSwizzle(spv::NoPrecision, vec4_uint_type_, aL,
                             std::vector<uint32_t>({1, 2, 3, 3}));
  aL = b.createCompositeInsert(b.makeUintConstant(0), aL, vec4_uint_type_, 3);
  b.createStore(aL, aL_);

  // Update pc with the next block
  // pc_ = instr.dword_index + 1
  b.createStore(b.makeIntConstant(instr.dword_index + 1), pc_);
  b.createBranch(tail);

  // ================================================
  // Still looping - increment aL and loop
  b.setBuildPoint(loop);
  aL = b.createLoad(aL_);
  auto aL_x = b.createCompositeExtract(aL, uint_type_, 0);

  std::vector<Id> offsets;
  offsets.push_back(b.makeUintConstant(1));  // loop_consts
  offsets.push_back(b.makeUintConstant(instr.loop_constant_index));
  auto loop_const = b.createAccessChain(spv::StorageClass::StorageClassUniform,
                                        consts_, offsets);
  loop_const = b.createLoad(loop_const);

  // uint loop_aL_value = (loop_const >> 16) & 0xFF;
  auto loop_aL_value = b.createBinOp(spv::Op::OpShiftRightLogical, uint_type_,
                                     loop_const, b.makeUintConstant(16));
  loop_aL_value = b.createBinOp(spv::Op::OpBitwiseAnd, uint_type_,
                                loop_aL_value, b.makeUintConstant(0xFF));

  aL_x = b.createBinOp(spv::Op::OpIAdd, uint_type_, aL_x, loop_aL_value);
  aL = b.createCompositeInsert(aL_x, aL, vec4_uint_type_, 0);
  b.createStore(aL, aL_);

  // pc_ = instr.loop_body_address;
  b.createStore(b.makeIntConstant(instr.loop_body_address), pc_);
  b.createBranch(tail);

  // ================================================
  b.setBuildPoint(tail);
  b.createBranch(switch_break_block_);
}

void SpirvShaderTranslator::ProcessCallInstruction(
    const ParsedCallInstruction& instr) {
  auto& b = *builder_;

  auto head = cf_blocks_[instr.dword_index].block;
  b.setBuildPoint(head);

  // Unused instruction(?)
  assert_always();
  EmitUnimplementedTranslationError();

  assert_true(cf_blocks_.size() > instr.dword_index + 1);
  b.createBranch(cf_blocks_[instr.dword_index + 1].block);
}

void SpirvShaderTranslator::ProcessReturnInstruction(
    const ParsedReturnInstruction& instr) {
  auto& b = *builder_;

  auto head = cf_blocks_[instr.dword_index].block;
  b.setBuildPoint(head);

  // Unused instruction(?)
  assert_always();
  EmitUnimplementedTranslationError();

  assert_true(cf_blocks_.size() > instr.dword_index + 1);
  b.createBranch(cf_blocks_[instr.dword_index + 1].block);
}

// CF jump
void SpirvShaderTranslator::ProcessJumpInstruction(
    const ParsedJumpInstruction& instr) {
  auto& b = *builder_;

  auto head = cf_blocks_[instr.dword_index].block;
  b.setBuildPoint(head);
  switch (instr.type) {
    case ParsedJumpInstruction::Type::kUnconditional: {
      b.createStore(b.makeIntConstant(instr.target_address), pc_);
      b.createBranch(switch_break_block_);
    } break;
    case ParsedJumpInstruction::Type::kConditional: {
      assert_true(cf_blocks_.size() > instr.dword_index + 1);

      // Based off of bool_consts
      std::vector<Id> offsets;
      offsets.push_back(b.makeUintConstant(2));  // bool_consts
      offsets.push_back(b.makeUintConstant(instr.bool_constant_index / 32));
      auto v = b.createAccessChain(spv::StorageClass::StorageClassUniform,
                                   consts_, offsets);
      v = b.createLoad(v);

      // FIXME: NVidia's compiler seems to be broken on this instruction?
      /*
      // Bitfield extract the bool constant.
      v = b.createTriOp(spv::Op::OpBitFieldUExtract, uint_type_, v,
                        b.makeUintConstant(instr.bool_constant_index % 32),
                        b.makeUintConstant(1));

      // Conditional branch
      auto cond = b.createBinOp(spv::Op::OpIEqual, bool_type_, v,
                                b.makeUintConstant(instr.condition ? 1 : 0));
      */
      v = b.createBinOp(
          spv::Op::OpBitwiseAnd, uint_type_, v,
          b.makeUintConstant(1 << (instr.bool_constant_index % 32)));
      auto cond = b.createBinOp(
          instr.condition ? spv::Op::OpINotEqual : spv::Op::OpIEqual,
          bool_type_, v, b.makeUintConstant(0));

      auto next_pc = b.createTriOp(spv::Op::OpSelect, int_type_, cond,
                                   b.makeIntConstant(instr.target_address),
                                   b.makeIntConstant(instr.dword_index + 1));
      b.createStore(next_pc, pc_);
      b.createBranch(switch_break_block_);
    } break;
    case ParsedJumpInstruction::Type::kPredicated: {
      assert_true(cf_blocks_.size() > instr.dword_index + 1);

      auto cond =
          b.createBinOp(spv::Op::OpLogicalEqual, bool_type_, b.createLoad(p0_),
                        b.makeBoolConstant(instr.condition));

      auto next_pc = b.createTriOp(spv::Op::OpSelect, int_type_, cond,
                                   b.makeIntConstant(instr.target_address),
                                   b.makeIntConstant(instr.dword_index + 1));
      b.createStore(next_pc, pc_);
      b.createBranch(switch_break_block_);
    } break;
  }
}

void SpirvShaderTranslator::ProcessAllocInstruction(
    const ParsedAllocInstruction& instr) {
  auto& b = *builder_;

  auto head = cf_blocks_[instr.dword_index].block;
  b.setBuildPoint(head);

  switch (instr.type) {
    case AllocType::kNone: {
      // ?
    } break;
    case AllocType::kVsPosition: {
      assert_true(is_vertex_shader());
    } break;
    // Also PS Colors
    case AllocType::kVsInterpolators: {
      // Already included, nothing to do here.
    } break;
    case AllocType::kMemory: {
      // Nothing to do for this.
    } break;
    default:
      break;
  }

  assert_true(cf_blocks_.size() > instr.dword_index + 1);
  b.createBranch(cf_blocks_[instr.dword_index + 1].block);
}

spv::Id SpirvShaderTranslator::BitfieldExtract(spv::Id result_type,
                                               spv::Id base, bool is_signed,
                                               uint32_t offset,
                                               uint32_t count) {
  auto& b = *builder_;

  spv::Id base_type = b.getTypeId(base);

  // <-- 32 - (offset + count) ------ [bits] -?-
  if (32 - (offset + count) > 0) {
    base = b.createBinOp(spv::Op::OpShiftLeftLogical, base_type, base,
                         b.makeUintConstant(32 - (offset + count)));
  }
  // [bits] -?-?-?---------------------------
  auto op = is_signed ? spv::Op::OpShiftRightArithmetic
                      : spv::Op::OpShiftRightLogical;
  base = b.createBinOp(op, base_type, base, b.makeUintConstant(32 - count));

  return base;
}

spv::Id SpirvShaderTranslator::ConvertNormVar(spv::Id var, spv::Id result_type,
                                              uint32_t bits, bool is_signed) {
  auto& b = *builder_;
  if (is_signed) {
    auto c = b.createBinOp(spv::Op::OpFOrdEqual, bool_type_, var,
                           b.makeFloatConstant(-float(1 << (bits - 1))));
    auto v = b.createBinOp(spv::Op::OpFDiv, result_type, var,
                           b.makeFloatConstant(float((1 << (bits - 1)) - 1)));
    var = b.createTriOp(spv::Op::OpSelect, result_type, c,
                        b.makeFloatConstant(-1.f), v);
  } else {
    var = b.createBinOp(spv::Op::OpFDiv, result_type, var,
                        b.makeFloatConstant(float((1 << bits) - 1)));
  }

  return var;
}

void SpirvShaderTranslator::ProcessVertexFetchInstruction(
    const ParsedVertexFetchInstruction& instr) {
  auto& b = *builder_;
  assert_true(is_vertex_shader());
  assert_not_zero(vertex_idx_);

  // Close the open predicated block if this instr isn't predicated or the
  // conditions do not match.
  if (open_predicated_block_ &&
      (!instr.is_predicated ||
       instr.predicate_condition != predicated_block_cond_)) {
    b.createBranch(predicated_block_end_);
    b.setBuildPoint(predicated_block_end_);
    open_predicated_block_ = false;
    predicated_block_cond_ = false;
    predicated_block_end_ = nullptr;
  }

  if (!open_predicated_block_ && instr.is_predicated) {
    Id pred_cond =
        b.createBinOp(spv::Op::OpLogicalEqual, bool_type_, b.createLoad(p0_),
                      b.makeBoolConstant(instr.predicate_condition));
    auto block = &b.makeNewBlock();
    open_predicated_block_ = true;
    predicated_block_cond_ = instr.predicate_condition;
    predicated_block_end_ = &b.makeNewBlock();

    b.createSelectionMerge(predicated_block_end_,
                           spv::SelectionControlMaskNone);
    b.createConditionalBranch(pred_cond, block, predicated_block_end_);
    b.setBuildPoint(block);
  }

  // Operand 0 is the index
  // Operand 1 is the binding
  // TODO: Indexed fetch
  auto vertex_idx = LoadFromOperand(instr.operands[0]);
  vertex_idx = b.createUnaryOp(spv::Op::OpConvertFToS, int_type_, vertex_idx);
  auto shader_vertex_idx = b.createLoad(vertex_idx_);

  auto vertex_components =
      GetVertexFormatComponentCount(instr.attributes.data_format);

  // Skip loading if it's an indexed fetch.
  auto cond = b.createBinOp(spv::Op::OpIEqual, bool_type_, vertex_idx,
                            shader_vertex_idx);
  Id alt_vertex = 0;
  switch (vertex_components) {
    case 1:
      alt_vertex = b.makeFloatConstant(0.f);
      break;
    case 2:
      alt_vertex = b.makeCompositeConstant(
          vec2_float_type_, std::vector<Id>({b.makeFloatConstant(0.f),
                                             b.makeFloatConstant(1.f)}));
      cond = b.smearScalar(spv::NoPrecision, cond, vec2_bool_type_);
      break;
    case 3:
      alt_vertex = b.makeCompositeConstant(
          vec3_float_type_,
          std::vector<Id>({b.makeFloatConstant(0.f), b.makeFloatConstant(0.f),
                           b.makeFloatConstant(1.f)}));
      cond = b.smearScalar(spv::NoPrecision, cond, vec3_bool_type_);
      break;
    case 4:
      alt_vertex = b.makeCompositeConstant(
          vec4_float_type_,
          std::vector<Id>({b.makeFloatConstant(0.f), b.makeFloatConstant(0.f),
                           b.makeFloatConstant(0.f),
                           b.makeFloatConstant(1.f)}));
      cond = b.smearScalar(spv::NoPrecision, cond, vec4_bool_type_);
      break;
    default:
      assert_unhandled_case(vertex_components);
  }

<<<<<<< HEAD
  spv::Id vertex = 0;
=======
  auto vertex_ptr = vertex_binding_map_[instr.operands[1].storage_index]
                                       [instr.attributes.offset];
  assert_not_zero(vertex_ptr);
  spv::Id vertex = b.createLoad(vertex_ptr);
>>>>>>> d512d412
  switch (instr.attributes.data_format) {
    case VertexFormat::k_8_8_8_8:
    case VertexFormat::k_2_10_10_10:
    case VertexFormat::k_16_16:
    case VertexFormat::k_16_16_16_16:
    case VertexFormat::k_16_16_FLOAT:
    case VertexFormat::k_16_16_16_16_FLOAT:
    case VertexFormat::k_32:
    case VertexFormat::k_32_32:
    case VertexFormat::k_32_32_32_32:
    case VertexFormat::k_32_FLOAT:
    case VertexFormat::k_32_32_FLOAT:
    case VertexFormat::k_32_32_32_FLOAT:
    case VertexFormat::k_32_32_32_32_FLOAT: {
      // These are handled, for now.
<<<<<<< HEAD
      auto vertex_ptr = vertex_binding_map_[instr.operands[1].storage_index]
                                           [instr.attributes.offset];
      assert_not_zero(vertex_ptr);
      vertex = b.createLoad(vertex_ptr);
      break;
=======
    } break;
>>>>>>> d512d412

    case VertexFormat::k_10_11_11: {
      // This needs to be converted.
      bool is_signed = instr.attributes.is_signed;
      bool is_integer = instr.attributes.is_integer;
      auto op =
          is_signed ? spv::Op::OpBitFieldSExtract : spv::Op::OpBitFieldUExtract;
      auto comp_type = is_signed ? int_type_ : uint_type_;

      assert_true(comp_type == b.getTypeId(vertex));

      spv::Id components[3] = {0};
      /*
      components[2] = b.createTriOp(
          op, comp_type, vertex, b.makeUintConstant(0), b.makeUintConstant(10));
      components[1] =
          b.createTriOp(op, comp_type, vertex, b.makeUintConstant(10),
                        b.makeUintConstant(11));
      components[0] =
          b.createTriOp(op, comp_type, vertex, b.makeUintConstant(21),
                        b.makeUintConstant(11));
      */
      // Workaround until NVIDIA fixes their compiler :|
      components[0] = BitfieldExtract(comp_type, vertex, is_signed, 00, 11);
      components[1] = BitfieldExtract(comp_type, vertex, is_signed, 11, 11);
      components[2] = BitfieldExtract(comp_type, vertex, is_signed, 22, 10);

      op = is_signed ? spv::Op::OpConvertSToF : spv::Op::OpConvertUToF;
      for (int i = 0; i < 3; i++) {
        components[i] = b.createUnaryOp(op, float_type_, components[i]);
      }

      if (!is_integer) {
        components[0] =
            ConvertNormVar(components[0], float_type_, 11, is_signed);
        components[1] =
            ConvertNormVar(components[1], float_type_, 11, is_signed);
        components[2] =
            ConvertNormVar(components[2], float_type_, 10, is_signed);
      }

      vertex = b.createCompositeConstruct(
          vec3_float_type_,
          std::vector<Id>({components[0], components[1], components[2]}));
    } break;

    case VertexFormat::k_11_11_10: {
      // This needs to be converted.
      bool is_signed = instr.attributes.is_signed;
      bool is_integer = instr.attributes.is_integer;
      auto op =
          is_signed ? spv::Op::OpBitFieldSExtract : spv::Op::OpBitFieldUExtract;
      auto comp_type = is_signed ? int_type_ : uint_type_;

      spv::Id components[3] = {0};
      /*
      components[2] = b.createTriOp(
          op, comp_type, vertex, b.makeUintConstant(0), b.makeUintConstant(11));
      components[1] =
          b.createTriOp(op, comp_type, vertex, b.makeUintConstant(11),
                        b.makeUintConstant(11));
      components[0] =
          b.createTriOp(op, comp_type, vertex, b.makeUintConstant(22),
                        b.makeUintConstant(10));
      */
      // Workaround until NVIDIA fixes their compiler :|
      components[0] = BitfieldExtract(comp_type, vertex, is_signed, 00, 10);
      components[1] = BitfieldExtract(comp_type, vertex, is_signed, 10, 11);
      components[2] = BitfieldExtract(comp_type, vertex, is_signed, 21, 11);

      op = is_signed ? spv::Op::OpConvertSToF : spv::Op::OpConvertUToF;
      for (int i = 0; i < 3; i++) {
        components[i] = b.createUnaryOp(op, float_type_, components[i]);
      }

      if (!is_integer) {
        components[0] =
            ConvertNormVar(components[0], float_type_, 11, is_signed);
        components[1] =
            ConvertNormVar(components[1], float_type_, 11, is_signed);
        components[2] =
            ConvertNormVar(components[2], float_type_, 10, is_signed);
      }

      vertex = b.createCompositeConstruct(
          vec3_float_type_,
          std::vector<Id>({components[0], components[1], components[2]}));
    } break;

    case VertexFormat::kUndefined:
      break;
  }

  // Convert any integers to floats.
  auto scalar_type = b.getScalarTypeId(b.getTypeId(vertex));
  if (scalar_type == int_type_ || scalar_type == uint_type_) {
    auto op = scalar_type == int_type_ ? spv::Op::OpConvertSToF
                                       : spv::Op::OpConvertUToF;
    spv::Id vtx_type;
    switch (vertex_components) {
      case 1:
        vtx_type = float_type_;
        break;
      case 2:
        vtx_type = vec2_float_type_;
        break;
      case 3:
        vtx_type = vec3_float_type_;
        break;
      case 4:
        vtx_type = vec4_float_type_;
        break;
    }

    vertex = b.createUnaryOp(op, vtx_type, vertex);
  }

  vertex = b.createTriOp(spv::Op::OpSelect, b.getTypeId(vertex), cond, vertex,
                         alt_vertex);
  StoreToResult(vertex, instr.result);
}

void SpirvShaderTranslator::ProcessTextureFetchInstruction(
    const ParsedTextureFetchInstruction& instr) {
  auto& b = *builder_;

  // Close the open predicated block if this instr isn't predicated or the
  // conditions do not match.
  if (open_predicated_block_ &&
      (!instr.is_predicated ||
       instr.predicate_condition != predicated_block_cond_)) {
    b.createBranch(predicated_block_end_);
    b.setBuildPoint(predicated_block_end_);
    open_predicated_block_ = false;
    predicated_block_cond_ = false;
    predicated_block_end_ = nullptr;
  }

  if (!open_predicated_block_ && instr.is_predicated) {
    Id pred_cond =
        b.createBinOp(spv::Op::OpLogicalEqual, bool_type_, b.createLoad(p0_),
                      b.makeBoolConstant(instr.predicate_condition));
    auto block = &b.makeNewBlock();
    open_predicated_block_ = true;
    predicated_block_cond_ = instr.predicate_condition;
    predicated_block_end_ = &b.makeNewBlock();

    b.createSelectionMerge(predicated_block_end_,
                           spv::SelectionControlMaskNone);
    b.createConditionalBranch(pred_cond, block, predicated_block_end_);
    b.setBuildPoint(block);
  }

  // Operand 0 is the offset
  // Operand 1 is the sampler index
  Id dest = vec4_float_zero_;
  Id src = LoadFromOperand(instr.operands[0]);
  assert_not_zero(src);

  uint32_t dim_idx = 0;
  switch (instr.dimension) {
    case TextureDimension::k1D:
    case TextureDimension::k2D: {
      dim_idx = 0;
    } break;
    case TextureDimension::k3D: {
      dim_idx = 1;
    } break;
    case TextureDimension::kCube: {
      dim_idx = 2;
    } break;
    default:
      assert_unhandled_case(instr.dimension);
  }

  switch (instr.opcode) {
    case FetchOpcode::kTextureFetch: {
      auto texture_index = b.makeUintConstant(instr.operands[1].storage_index);
      auto texture_ptr =
          b.createAccessChain(spv::StorageClass::StorageClassUniformConstant,
                              tex_[dim_idx], std::vector<Id>({texture_index}));
      auto texture = b.createLoad(texture_ptr);

      spv::Id size = 0;
      if (instr.attributes.offset_x || instr.attributes.offset_y) {
        auto image =
            b.createUnaryOp(spv::OpImage, b.getImageType(texture), texture);

        spv::Builder::TextureParameters params;
        std::memset(&params, 0, sizeof(params));
        params.sampler = image;
        params.lod = b.makeIntConstant(0);
        size = b.createTextureQueryCall(spv::Op::OpImageQuerySizeLod, params);

        if (instr.dimension == TextureDimension::k1D) {
          size = b.createUnaryOp(spv::Op::OpConvertSToF, float_type_, size);
        } else if (instr.dimension == TextureDimension::k2D) {
          size =
              b.createUnaryOp(spv::Op::OpConvertSToF, vec2_float_type_, size);
        } else if (instr.dimension == TextureDimension::k3D) {
          size =
              b.createUnaryOp(spv::Op::OpConvertSToF, vec3_float_type_, size);
        } else if (instr.dimension == TextureDimension::kCube) {
          size =
              b.createUnaryOp(spv::Op::OpConvertSToF, vec4_float_type_, size);
        }
      }

      if (instr.dimension == TextureDimension::k1D) {
        src = b.createCompositeExtract(src, float_type_, 0);
        if (instr.attributes.offset_x) {
          auto offset = b.makeFloatConstant(instr.attributes.offset_x + 0.5f);
          offset = b.createBinOp(spv::Op::OpFDiv, float_type_, offset, size);
          src = b.createBinOp(spv::Op::OpFAdd, float_type_, src, offset);
        }

        // https://msdn.microsoft.com/en-us/library/windows/desktop/bb944006.aspx
        // "Because the runtime does not support 1D textures, the compiler will
        //  use a 2D texture with the knowledge that the y-coordinate is
        //  unimportant."
        src = b.createCompositeConstruct(
            vec2_float_type_,
            std::vector<Id>({src, b.makeFloatConstant(0.0f)}));
      } else if (instr.dimension == TextureDimension::k2D) {
        src = b.createRvalueSwizzle(spv::NoPrecision, vec2_float_type_, src,
                                    std::vector<uint32_t>({0, 1}));
        if (instr.attributes.offset_x || instr.attributes.offset_y) {
          auto offset = b.makeCompositeConstant(
              vec2_float_type_,
              std::vector<Id>(
                  {b.makeFloatConstant(instr.attributes.offset_x + 0.5f),
                   b.makeFloatConstant(instr.attributes.offset_y + 0.5f)}));
          offset =
              b.createBinOp(spv::Op::OpFDiv, vec2_float_type_, offset, size);
          src = b.createBinOp(spv::Op::OpFAdd, vec2_float_type_, src, offset);
        }
      }

      spv::Builder::TextureParameters params = {0};
      params.coords = src;
      params.sampler = texture;
      dest = b.createTextureCall(spv::NoPrecision, vec4_float_type_, false,
                                 false, false, false, false, params);
    } break;
    case FetchOpcode::kGetTextureGradients: {
      auto texture_index = b.makeUintConstant(instr.operands[2].storage_index);
      auto texture_ptr =
          b.createAccessChain(spv::StorageClass::StorageClassUniformConstant,
                              tex_[dim_idx], std::vector<Id>({texture_index}));
      auto texture = b.createLoad(texture_ptr);

      Id grad = LoadFromOperand(instr.operands[1]);
      Id gradX = b.createCompositeExtract(grad, float_type_, 0);
      Id gradY = b.createCompositeExtract(grad, float_type_, 1);

      spv::Builder::TextureParameters params = {0};
      params.coords = src;
      params.sampler = texture;
      params.gradX = gradX;
      params.gradY = gradY;
      dest = b.createTextureCall(spv::NoPrecision, vec4_float_type_, false,
                                 false, false, false, false, params);
    } break;
    case FetchOpcode::kGetTextureWeights: {
      // fract(src0 * textureSize);
      auto texture_index = b.makeUintConstant(instr.operands[1].storage_index);
      auto texture_ptr =
          b.createAccessChain(spv::StorageClass::StorageClassUniformConstant,
                              tex_[dim_idx], std::vector<Id>({texture_index}));
      auto texture = b.createLoad(texture_ptr);
      auto image =
          b.createUnaryOp(spv::OpImage, b.getImageType(texture), texture);

      switch (instr.dimension) {
        case TextureDimension::k1D:
        case TextureDimension::k2D: {
          spv::Builder::TextureParameters params;
          std::memset(&params, 0, sizeof(params));
          params.sampler = image;
          params.lod = b.makeIntConstant(0);
          auto size =
              b.createTextureQueryCall(spv::Op::OpImageQuerySizeLod, params);
          size =
              b.createUnaryOp(spv::Op::OpConvertUToF, vec2_float_type_, size);

          auto weight =
              b.createBinOp(spv::Op::OpFMul, vec2_float_type_, size, src);
          weight = CreateGlslStd450InstructionCall(
              spv::NoPrecision, vec2_float_type_, spv::GLSLstd450::kFract,
              {weight});

          dest = b.createOp(spv::Op::OpVectorShuffle, vec4_float_type_,
                            {weight, vec4_float_zero_, 0, 1, 2, 2});
        } break;

        default:
          // TODO(DrChat): The rest of these.
          assert_unhandled_case(instr.dimension);
          break;
      }
    } break;

    case FetchOpcode::kSetTextureLod: {
      // <lod register> = src1.x (MIP level)
      // ... immediately after
      // tfetch UseRegisterLOD=true
    } break;

    default:
      // TODO: the rest of these
      assert_unhandled_case(instr.opcode);
      break;
  }

  if (dest) {
    b.createStore(dest, pv_);
    StoreToResult(dest, instr.result);
  }
}

void SpirvShaderTranslator::ProcessAluInstruction(
    const ParsedAluInstruction& instr) {
  auto& b = *builder_;
  switch (instr.type) {
    case ParsedAluInstruction::Type::kNop:
      b.createNoResultOp(spv::Op::OpNop);
      break;
    case ParsedAluInstruction::Type::kVector:
      ProcessVectorAluInstruction(instr);
      break;
    case ParsedAluInstruction::Type::kScalar:
      ProcessScalarAluInstruction(instr);
      break;
  }
}

spv::Function* SpirvShaderTranslator::CreateCubeFunction() {
  auto& b = *builder_;
  spv::Block* function_block = nullptr;
  auto function = b.makeFunctionEntry(spv::NoPrecision, vec4_float_type_,
                                      "cube", {vec4_float_type_},
                                      {spv::NoPrecision}, &function_block);
  auto src = function->getParamId(0);
  auto face_id = b.createVariable(spv::StorageClass::StorageClassFunction,
                                  float_type_, "face_id");
  auto sc = b.createVariable(spv::StorageClass::StorageClassFunction,
                             float_type_, "sc");
  auto tc = b.createVariable(spv::StorageClass::StorageClassFunction,
                             float_type_, "tc");
  auto ma = b.createVariable(spv::StorageClass::StorageClassFunction,
                             float_type_, "ma");

  // Pseudocode:
  /*
  vec4 cube(vec4 src1) {
  vec3 src = vec3(src1.y, src1.x, src1.z);
  vec3 abs_src = abs(src);
  int face_id;
  float sc;
  float tc;
  float ma;
  if (abs_src.x > abs_src.y && abs_src.x > abs_src.z) {
    if (src.x > 0.0) {
      face_id = 0; sc = -abs_src.z; tc = -abs_src.y; ma = abs_src.x;
    } else {
      face_id = 1; sc =  abs_src.z; tc = -abs_src.y; ma = abs_src.x;
    }
  } else if (abs_src.y > abs_src.x && abs_src.y > abs_src.z) {
    if (src.y > 0.0) {
      face_id = 2; sc =  abs_src.x; tc =  abs_src.z; ma = abs_src.y;
    } else {
      face_id = 3; sc =  abs_src.x; tc = -abs_src.z; ma = abs_src.y;
    }
  } else {
    if (src.z > 0.0) {
      face_id = 4; sc =  abs_src.x; tc = -abs_src.y; ma = abs_src.z;
    } else {
      face_id = 5; sc = -abs_src.x; tc = -abs_src.y; ma = abs_src.z;
    }
  }
  float s = (sc / ma + 1.0) / 2.0;
  float t = (tc / ma + 1.0) / 2.0;
  return vec4(t, s, 2.0 * ma, float(face_id));
  }
  */

  auto abs_src = CreateGlslStd450InstructionCall(
      spv::NoPrecision, vec4_float_type_, spv::GLSLstd450::kFAbs, {src});
  auto abs_src_x = b.createCompositeExtract(abs_src, float_type_, 0);
  auto abs_src_y = b.createCompositeExtract(abs_src, float_type_, 1);
  auto abs_src_z = b.createCompositeExtract(abs_src, float_type_, 2);
  auto neg_src_x = b.createUnaryOp(spv::Op::OpFNegate, float_type_, abs_src_x);
  auto neg_src_y = b.createUnaryOp(spv::Op::OpFNegate, float_type_, abs_src_y);
  auto neg_src_z = b.createUnaryOp(spv::Op::OpFNegate, float_type_, abs_src_z);

  //  Case 1: abs(src).x > abs(src).yz
  {
    auto x_gt_y = b.createBinOp(spv::Op::OpFOrdGreaterThan, bool_type_,
                                abs_src_x, abs_src_y);
    auto x_gt_z = b.createBinOp(spv::Op::OpFOrdGreaterThan, bool_type_,
                                abs_src_x, abs_src_z);
    auto c1 = b.createBinOp(spv::Op::OpLogicalAnd, bool_type_, x_gt_y, x_gt_z);
    spv::Builder::If if1(c1, b);

    //  sc =  abs(src).y
    b.createStore(abs_src_y, sc);
    //  ma =  abs(src).x
    b.createStore(abs_src_x, ma);

    auto src_x = b.createCompositeExtract(src, float_type_, 0);
    auto c2 = b.createBinOp(spv::Op::OpFOrdGreaterThan, bool_type_, src_x,
                            b.makeFloatConstant(0));
    //  src.x > 0:
    //    face_id = 2
    //    tc = -abs(src).z
    //  src.x <= 0:
    //    face_id = 3
    //    tc =  abs(src).z
    auto tmp_face_id =
        b.createTriOp(spv::Op::OpSelect, float_type_, c2,
                      b.makeFloatConstant(2), b.makeFloatConstant(3));
    auto tmp_tc =
        b.createTriOp(spv::Op::OpSelect, float_type_, c2, neg_src_z, abs_src_z);

    b.createStore(tmp_face_id, face_id);
    b.createStore(tmp_tc, tc);

    if1.makeEndIf();
  }

  //  Case 2: abs(src).y > abs(src).xz
  {
    auto y_gt_x = b.createBinOp(spv::Op::OpFOrdGreaterThan, bool_type_,
                                abs_src_y, abs_src_x);
    auto y_gt_z = b.createBinOp(spv::Op::OpFOrdGreaterThan, bool_type_,
                                abs_src_y, abs_src_z);
    auto c1 = b.createBinOp(spv::Op::OpLogicalAnd, bool_type_, y_gt_x, y_gt_z);
    spv::Builder::If if1(c1, b);

    //  tc = -abs(src).x
    b.createStore(neg_src_x, tc);
    //  ma =  abs(src).y
    b.createStore(abs_src_y, ma);

    auto src_y = b.createCompositeExtract(src, float_type_, 1);
    auto c2 = b.createBinOp(spv::Op::OpFOrdGreaterThan, bool_type_, src_y,
                            b.makeFloatConstant(0));
    //  src.y > 0:
    //    face_id = 0
    //    sc = -abs(src).z
    //  src.y <= 0:
    //    face_id = 1
    //    sc =  abs(src).z
    auto tmp_face_id =
        b.createTriOp(spv::Op::OpSelect, float_type_, c2,
                      b.makeFloatConstant(0), b.makeFloatConstant(1));
    auto tmp_sc =
        b.createTriOp(spv::Op::OpSelect, float_type_, c2, neg_src_z, abs_src_z);

    b.createStore(tmp_face_id, face_id);
    b.createStore(tmp_sc, sc);

    if1.makeEndIf();
  }

  //  Case 3: abs(src).z > abs(src).yx
  {
    auto z_gt_x = b.createBinOp(spv::Op::OpFOrdGreaterThan, bool_type_,
                                abs_src_z, abs_src_x);
    auto z_gt_y = b.createBinOp(spv::Op::OpFOrdGreaterThan, bool_type_,
                                abs_src_z, abs_src_y);
    auto c1 = b.createBinOp(spv::Op::OpLogicalAnd, bool_type_, z_gt_x, z_gt_y);
    spv::Builder::If if1(c1, b);

    //  tc = -abs(src).x
    b.createStore(neg_src_x, tc);
    //  ma =  abs(src).z
    b.createStore(abs_src_z, ma);

    auto src_z = b.createCompositeExtract(src, float_type_, 2);
    auto c2 = b.createBinOp(spv::Op::OpFOrdGreaterThan, bool_type_, src_z,
                            b.makeFloatConstant(0));
    //  src.z > 0:
    //    face_id = 4
    //    sc = -abs(src).y
    //  src.z <= 0:
    //    face_id = 5
    //    sc =  abs(src).y
    auto tmp_face_id =
        b.createTriOp(spv::Op::OpSelect, float_type_, c2,
                      b.makeFloatConstant(4), b.makeFloatConstant(5));
    auto tmp_sc =
        b.createTriOp(spv::Op::OpSelect, float_type_, c2, neg_src_y, abs_src_y);

    b.createStore(tmp_face_id, face_id);
    b.createStore(tmp_sc, sc);

    if1.makeEndIf();
  }

  //  s = (sc / ma + 1.0) / 2.0
  auto s = b.createBinOp(spv::Op::OpFDiv, float_type_, b.createLoad(sc),
                         b.createLoad(ma));
  s = b.createBinOp(spv::Op::OpFAdd, float_type_, s, b.makeFloatConstant(1.0));
  s = b.createBinOp(spv::Op::OpFDiv, float_type_, s, b.makeFloatConstant(2.0));

  //  t = (tc / ma + 1.0) / 2.0
  auto t = b.createBinOp(spv::Op::OpFDiv, float_type_, b.createLoad(tc),
                         b.createLoad(ma));
  t = b.createBinOp(spv::Op::OpFAdd, float_type_, t, b.makeFloatConstant(1.0));
  t = b.createBinOp(spv::Op::OpFDiv, float_type_, t, b.makeFloatConstant(2.0));

  auto ma_times_two = b.createBinOp(spv::Op::OpFMul, float_type_,
                                    b.createLoad(ma), b.makeFloatConstant(2.0));

  //  dest = vec4(t, s, 2.0 * ma, face_id)
  auto ret = b.createCompositeConstruct(
      vec4_float_type_,
      std::vector<Id>({t, s, ma_times_two, b.createLoad(face_id)}));
  b.makeReturn(false, ret);

  return function;
}

void SpirvShaderTranslator::ProcessVectorAluInstruction(
    const ParsedAluInstruction& instr) {
  auto& b = *builder_;

  // Close the open predicated block if this instr isn't predicated or the
  // conditions do not match.
  if (open_predicated_block_ &&
      (!instr.is_predicated ||
       instr.predicate_condition != predicated_block_cond_)) {
    b.createBranch(predicated_block_end_);
    b.setBuildPoint(predicated_block_end_);
    open_predicated_block_ = false;
    predicated_block_cond_ = false;
    predicated_block_end_ = nullptr;
  }

  if (!open_predicated_block_ && instr.is_predicated) {
    Id pred_cond =
        b.createBinOp(spv::Op::OpLogicalEqual, bool_type_, b.createLoad(p0_),
                      b.makeBoolConstant(instr.predicate_condition));
    auto block = &b.makeNewBlock();
    open_predicated_block_ = true;
    predicated_block_cond_ = instr.predicate_condition;
    predicated_block_end_ = &b.makeNewBlock();

    b.createSelectionMerge(predicated_block_end_,
                           spv::SelectionControlMaskNone);
    b.createConditionalBranch(pred_cond, block, predicated_block_end_);
    b.setBuildPoint(block);
  }

  // TODO: If we have identical operands, reuse previous one.
  Id sources[3] = {0};
  Id dest = vec4_float_zero_;
  for (size_t i = 0; i < instr.operand_count; i++) {
    sources[i] = LoadFromOperand(instr.operands[i]);
  }

  bool close_predicated_block = false;
  switch (instr.vector_opcode) {
    case AluVectorOpcode::kAdd: {
      dest = b.createBinOp(spv::Op::OpFAdd, vec4_float_type_, sources[0],
                           sources[1]);
    } break;

    case AluVectorOpcode::kCndEq: {
      // dest = src0 == 0.0 ? src1 : src2;
      auto c = b.createBinOp(spv::Op::OpFOrdEqual, vec4_bool_type_, sources[0],
                             vec4_float_zero_);
      dest = b.createTriOp(spv::Op::OpSelect, vec4_float_type_, c, sources[1],
                           sources[2]);
    } break;

    case AluVectorOpcode::kCndGe: {
      // dest = src0 >= 0.0 ? src1 : src2;
      auto c = b.createBinOp(spv::Op::OpFOrdGreaterThanEqual, vec4_bool_type_,
                             sources[0], vec4_float_zero_);
      dest = b.createTriOp(spv::Op::OpSelect, vec4_float_type_, c, sources[1],
                           sources[2]);
    } break;

    case AluVectorOpcode::kCndGt: {
      // dest = src0 > 0.0 ? src1 : src2;
      auto c = b.createBinOp(spv::Op::OpFOrdGreaterThan, vec4_bool_type_,
                             sources[0], vec4_float_zero_);
      dest = b.createTriOp(spv::Op::OpSelect, vec4_float_type_, c, sources[1],
                           sources[2]);
    } break;

    case AluVectorOpcode::kCube: {
      dest =
          b.createFunctionCall(cube_function_, std::vector<Id>({sources[1]}));
    } break;

    case AluVectorOpcode::kDst: {
      auto src0_y = b.createCompositeExtract(sources[0], float_type_, 1);
      auto src1_y = b.createCompositeExtract(sources[1], float_type_, 1);
      auto dst_y = b.createBinOp(spv::Op::OpFMul, float_type_, src0_y, src1_y);

      auto src0_z = b.createCompositeExtract(sources[0], float_type_, 3);
      auto src1_w = b.createCompositeExtract(sources[1], float_type_, 4);
      dest = b.createCompositeConstruct(
          vec4_float_type_,
          std::vector<Id>({b.makeFloatConstant(1.f), dst_y, src0_z, src1_w}));
    } break;

    case AluVectorOpcode::kDp2Add: {
      auto src0_xy = b.createOp(spv::Op::OpVectorShuffle, vec2_float_type_,
                                {sources[0], sources[0], 0, 1});
      auto src1_xy = b.createOp(spv::Op::OpVectorShuffle, vec2_float_type_,
                                {sources[1], sources[1], 0, 1});
      auto src2_x = b.createCompositeExtract(sources[2], float_type_, 0);
      dest = b.createBinOp(spv::Op::OpDot, float_type_, src0_xy, src1_xy);
      dest = b.createBinOp(spv::Op::OpFAdd, float_type_, dest, src2_x);
      dest = b.smearScalar(spv::NoPrecision, dest, vec4_float_type_);
    } break;

    case AluVectorOpcode::kDp3: {
      auto src0_xyz = b.createOp(spv::Op::OpVectorShuffle, vec3_float_type_,
                                 {sources[0], sources[0], 0, 1, 2});
      auto src1_xyz = b.createOp(spv::Op::OpVectorShuffle, vec3_float_type_,
                                 {sources[1], sources[1], 0, 1, 2});
      dest = b.createBinOp(spv::Op::OpDot, float_type_, src0_xyz, src1_xyz);
      dest = b.smearScalar(spv::NoPrecision, dest, vec4_float_type_);
    } break;

    case AluVectorOpcode::kDp4: {
      dest = b.createBinOp(spv::Op::OpDot, float_type_, sources[0], sources[1]);
      dest = b.smearScalar(spv::NoPrecision, dest, vec4_float_type_);
    } break;

    case AluVectorOpcode::kFloor: {
      dest = CreateGlslStd450InstructionCall(spv::NoPrecision, vec4_float_type_,
                                             spv::GLSLstd450::kFloor,
                                             {sources[0]});
    } break;

    case AluVectorOpcode::kFrc: {
      dest = CreateGlslStd450InstructionCall(spv::NoPrecision, vec4_float_type_,
                                             spv::GLSLstd450::kFract,
                                             {sources[0]});
    } break;

    case AluVectorOpcode::kKillEq: {
      auto continue_block = &b.makeNewBlock();
      auto kill_block = &b.makeNewBlock();
      auto cond = b.createBinOp(spv::Op::OpFOrdEqual, vec4_bool_type_,
                                sources[0], sources[1]);
      cond = b.createUnaryOp(spv::Op::OpAny, bool_type_, cond);
      b.createConditionalBranch(cond, kill_block, continue_block);

      b.setBuildPoint(kill_block);
      b.createNoResultOp(spv::Op::OpKill);

      b.setBuildPoint(continue_block);
      dest = vec4_float_zero_;
    } break;

    case AluVectorOpcode::kKillGe: {
      auto continue_block = &b.makeNewBlock();
      auto kill_block = &b.makeNewBlock();
      auto cond = b.createBinOp(spv::Op::OpFOrdGreaterThanEqual,
                                vec4_bool_type_, sources[0], sources[1]);
      cond = b.createUnaryOp(spv::Op::OpAny, bool_type_, cond);
      b.createConditionalBranch(cond, kill_block, continue_block);

      b.setBuildPoint(kill_block);
      b.createNoResultOp(spv::Op::OpKill);

      b.setBuildPoint(continue_block);
      dest = vec4_float_zero_;
    } break;

    case AluVectorOpcode::kKillGt: {
      auto continue_block = &b.makeNewBlock();
      auto kill_block = &b.makeNewBlock();
      auto cond = b.createBinOp(spv::Op::OpFOrdGreaterThan, vec4_bool_type_,
                                sources[0], sources[1]);
      cond = b.createUnaryOp(spv::Op::OpAny, bool_type_, cond);
      b.createConditionalBranch(cond, kill_block, continue_block);

      b.setBuildPoint(kill_block);
      b.createNoResultOp(spv::Op::OpKill);

      b.setBuildPoint(continue_block);
      dest = vec4_float_zero_;
    } break;

    case AluVectorOpcode::kKillNe: {
      auto continue_block = &b.makeNewBlock();
      auto kill_block = &b.makeNewBlock();
      auto cond = b.createBinOp(spv::Op::OpFOrdNotEqual, vec4_bool_type_,
                                sources[0], sources[1]);
      cond = b.createUnaryOp(spv::Op::OpAny, bool_type_, cond);
      b.createConditionalBranch(cond, kill_block, continue_block);

      b.setBuildPoint(kill_block);
      b.createNoResultOp(spv::Op::OpKill);

      b.setBuildPoint(continue_block);
      dest = vec4_float_zero_;
    } break;

    case AluVectorOpcode::kMad: {
      dest = b.createBinOp(spv::Op::OpFMul, vec4_float_type_, sources[0],
                           sources[1]);
      dest = b.createBinOp(spv::Op::OpFAdd, vec4_float_type_, dest, sources[2]);
    } break;

    case AluVectorOpcode::kMax4: {
      auto src0_x = b.createCompositeExtract(sources[0], float_type_, 0);
      auto src0_y = b.createCompositeExtract(sources[0], float_type_, 1);
      auto src0_z = b.createCompositeExtract(sources[0], float_type_, 2);
      auto src0_w = b.createCompositeExtract(sources[0], float_type_, 3);

      auto max_xy = CreateGlslStd450InstructionCall(
          spv::NoPrecision, float_type_, spv::GLSLstd450::kFMax,
          {src0_x, src0_y});
      auto max_zw = CreateGlslStd450InstructionCall(
          spv::NoPrecision, float_type_, spv::GLSLstd450::kFMax,
          {src0_z, src0_w});
      auto max_xyzw = CreateGlslStd450InstructionCall(
          spv::NoPrecision, float_type_, spv::GLSLstd450::kFMax,
          {max_xy, max_zw});

      // FIXME: Docs say this only updates pv.x?
      dest = b.smearScalar(spv::NoPrecision, max_xyzw, vec4_float_type_);
    } break;

    case AluVectorOpcode::kMaxA: {
      // a0 = clamp(floor(src0.w + 0.5), -256, 255)
      auto addr = b.createCompositeExtract(sources[0], float_type_, 3);
      addr = b.createBinOp(spv::Op::OpFAdd, float_type_, addr,
                           b.makeFloatConstant(0.5f));
      addr = b.createUnaryOp(spv::Op::OpConvertFToS, int_type_, addr);
      addr = CreateGlslStd450InstructionCall(
          spv::NoPrecision, int_type_, spv::GLSLstd450::kSClamp,
          {addr, b.makeIntConstant(-256), b.makeIntConstant(255)});
      b.createStore(addr, a0_);

      // dest = src0 >= src1 ? src0 : src1
      dest = CreateGlslStd450InstructionCall(spv::NoPrecision, vec4_float_type_,
                                             spv::GLSLstd450::kFMax,
                                             {sources[0], sources[1]});
    } break;

    case AluVectorOpcode::kMax: {
      if (sources[0] == sources[1]) {
        // mov dst, src
        dest = sources[0];
        break;
      }

      dest = CreateGlslStd450InstructionCall(spv::NoPrecision, vec4_float_type_,
                                             spv::GLSLstd450::kFMax,
                                             {sources[0], sources[1]});
    } break;

    case AluVectorOpcode::kMin: {
      if (sources[0] == sources[1]) {
        // mov dst, src
        dest = sources[0];
        break;
      }

      dest = CreateGlslStd450InstructionCall(spv::NoPrecision, vec4_float_type_,
                                             spv::GLSLstd450::kFMin,
                                             {sources[0], sources[1]});
    } break;

    case AluVectorOpcode::kMul: {
      dest = b.createBinOp(spv::Op::OpFMul, vec4_float_type_, sources[0],
                           sources[1]);
    } break;

    case AluVectorOpcode::kSetpEqPush: {
      auto c0 = b.createBinOp(spv::Op::OpFOrdEqual, vec4_bool_type_, sources[0],
                              vec4_float_zero_);
      auto c1 = b.createBinOp(spv::Op::OpFOrdEqual, vec4_bool_type_, sources[1],
                              vec4_float_zero_);
      auto c_and =
          b.createBinOp(spv::Op::OpLogicalAnd, vec4_bool_type_, c0, c1);
      auto c_and_x = b.createCompositeExtract(c_and, bool_type_, 0);
      c_and_x = b.smearScalar(spv::NoPrecision, c_and_x, vec4_bool_type_);
      auto c_and_w = b.createCompositeExtract(c_and, bool_type_, 3);

      // p0
      b.createStore(c_and_w, p0_);
      close_predicated_block = true;

      // dest
      auto s0_x = b.createCompositeExtract(sources[0], float_type_, 0);
      s0_x = b.createBinOp(spv::Op::OpFAdd, float_type_, s0_x,
                           b.makeFloatConstant(1.f));
      auto s0 = b.smearScalar(spv::NoPrecision, s0_x, vec4_float_type_);

      dest = b.createTriOp(spv::Op::OpSelect, vec4_float_type_, c_and_x,
                           vec4_float_zero_, s0);
    } break;

    case AluVectorOpcode::kSetpGePush: {
      auto c0 = b.createBinOp(spv::Op::OpFOrdEqual, vec4_bool_type_, sources[0],
                              vec4_float_zero_);
      auto c1 = b.createBinOp(spv::Op::OpFOrdGreaterThanEqual, vec4_bool_type_,
                              sources[1], vec4_float_zero_);
      auto c_and =
          b.createBinOp(spv::Op::OpLogicalAnd, vec4_bool_type_, c0, c1);
      auto c_and_x = b.createCompositeExtract(c_and, bool_type_, 0);
      c_and_x = b.smearScalar(spv::NoPrecision, c_and_x, vec4_bool_type_);
      auto c_and_w = b.createCompositeExtract(c_and, bool_type_, 3);

      // p0
      b.createStore(c_and_w, p0_);
      close_predicated_block = true;

      // dest
      auto s0_x = b.createCompositeExtract(sources[0], float_type_, 0);
      s0_x = b.createBinOp(spv::Op::OpFAdd, float_type_, s0_x,
                           b.makeFloatConstant(1.f));
      auto s0 = b.smearScalar(spv::NoPrecision, s0_x, vec4_float_type_);

      dest = b.createTriOp(spv::Op::OpSelect, vec4_float_type_, c_and_x,
                           vec4_float_zero_, s0);
    } break;

    case AluVectorOpcode::kSetpGtPush: {
      auto c0 = b.createBinOp(spv::Op::OpFOrdEqual, vec4_bool_type_, sources[0],
                              vec4_float_zero_);
      auto c1 = b.createBinOp(spv::Op::OpFOrdGreaterThan, vec4_bool_type_,
                              sources[1], vec4_float_zero_);
      auto c_and =
          b.createBinOp(spv::Op::OpLogicalAnd, vec4_bool_type_, c0, c1);
      auto c_and_x = b.createCompositeExtract(c_and, bool_type_, 0);
      c_and_x = b.smearScalar(spv::NoPrecision, c_and_x, vec4_bool_type_);
      auto c_and_w = b.createCompositeExtract(c_and, bool_type_, 3);

      // p0
      b.createStore(c_and_w, p0_);
      close_predicated_block = true;

      // dest
      auto s0_x = b.createCompositeExtract(sources[0], float_type_, 0);
      s0_x = b.createBinOp(spv::Op::OpFAdd, float_type_, s0_x,
                           b.makeFloatConstant(1.f));
      auto s0 = b.smearScalar(spv::NoPrecision, s0_x, vec4_float_type_);

      dest = b.createTriOp(spv::Op::OpSelect, vec4_float_type_, c_and_x,
                           vec4_float_zero_, s0);
    } break;

    case AluVectorOpcode::kSetpNePush: {
      auto c0 = b.createBinOp(spv::Op::OpFOrdNotEqual, vec4_bool_type_,
                              sources[0], vec4_float_zero_);
      auto c1 = b.createBinOp(spv::Op::OpFOrdEqual, vec4_bool_type_, sources[1],
                              vec4_float_zero_);
      auto c_and =
          b.createBinOp(spv::Op::OpLogicalAnd, vec4_bool_type_, c0, c1);
      auto c_and_x = b.createCompositeExtract(c_and, bool_type_, 0);
      c_and_x = b.smearScalar(spv::NoPrecision, c_and_x, vec4_bool_type_);
      auto c_and_w = b.createCompositeExtract(c_and, bool_type_, 3);

      // p0
      b.createStore(c_and_w, p0_);
      close_predicated_block = true;

      // dest
      auto s0_x = b.createCompositeExtract(sources[0], float_type_, 0);
      s0_x = b.createBinOp(spv::Op::OpFAdd, float_type_, s0_x,
                           b.makeFloatConstant(1.f));
      auto s0 = b.smearScalar(spv::NoPrecision, s0_x, vec4_float_type_);

      dest = b.createTriOp(spv::Op::OpSelect, vec4_float_type_, c_and_x,
                           vec4_float_zero_, s0);
    } break;

    case AluVectorOpcode::kSeq: {
      // foreach(el) src0 == src1 ? 1.0 : 0.0
      auto c = b.createBinOp(spv::Op::OpFOrdEqual, vec4_bool_type_, sources[0],
                             sources[1]);
      dest = b.createTriOp(spv::Op::OpSelect, vec4_float_type_, c,
                           vec4_float_one_, vec4_float_zero_);
    } break;

    case AluVectorOpcode::kSge: {
      // foreach(el) src0 >= src1 ? 1.0 : 0.0
      auto c = b.createBinOp(spv::Op::OpFOrdGreaterThanEqual, vec4_bool_type_,
                             sources[0], sources[1]);
      dest = b.createTriOp(spv::Op::OpSelect, vec4_float_type_, c,
                           vec4_float_one_, vec4_float_zero_);
    } break;

    case AluVectorOpcode::kSgt: {
      // foreach(el) src0 > src1 ? 1.0 : 0.0
      auto c = b.createBinOp(spv::Op::OpFOrdGreaterThan, vec4_bool_type_,
                             sources[0], sources[1]);
      dest = b.createTriOp(spv::Op::OpSelect, vec4_float_type_, c,
                           vec4_float_one_, vec4_float_zero_);
    } break;

    case AluVectorOpcode::kSne: {
      // foreach(el) src0 != src1 ? 1.0 : 0.0
      auto c = b.createBinOp(spv::Op::OpFOrdNotEqual, vec4_bool_type_,
                             sources[0], sources[1]);
      dest = b.createTriOp(spv::Op::OpSelect, vec4_float_type_, c,
                           vec4_float_one_, vec4_float_zero_);
    } break;

    case AluVectorOpcode::kTrunc: {
      dest = CreateGlslStd450InstructionCall(spv::NoPrecision, vec4_float_type_,
                                             GLSLstd450::kTrunc, {sources[0]});
    } break;

    default:
      assert_unhandled_case(instr.vector_opcode);
      break;
  }

  assert_not_zero(dest);
  assert_true(b.getTypeId(dest) == vec4_float_type_);
  if (dest) {
    b.createStore(dest, pv_);
    StoreToResult(dest, instr.result);
  }

  if (close_predicated_block && open_predicated_block_) {
    b.createBranch(predicated_block_end_);
    b.setBuildPoint(predicated_block_end_);
    open_predicated_block_ = false;
    predicated_block_cond_ = false;
    predicated_block_end_ = nullptr;
  }
}

void SpirvShaderTranslator::ProcessScalarAluInstruction(
    const ParsedAluInstruction& instr) {
  auto& b = *builder_;

  // Close the open predicated block if this instr isn't predicated or the
  // conditions do not match.
  if (open_predicated_block_ &&
      (!instr.is_predicated ||
       instr.predicate_condition != predicated_block_cond_)) {
    b.createBranch(predicated_block_end_);
    b.setBuildPoint(predicated_block_end_);
    open_predicated_block_ = false;
    predicated_block_cond_ = false;
    predicated_block_end_ = nullptr;
  }

  if (!open_predicated_block_ && instr.is_predicated) {
    Id pred_cond =
        b.createBinOp(spv::Op::OpLogicalEqual, bool_type_, b.createLoad(p0_),
                      b.makeBoolConstant(instr.predicate_condition));
    auto block = &b.makeNewBlock();
    open_predicated_block_ = true;
    predicated_block_cond_ = instr.predicate_condition;
    predicated_block_end_ = &b.makeNewBlock();

    b.createSelectionMerge(predicated_block_end_,
                           spv::SelectionControlMaskNone);
    b.createConditionalBranch(pred_cond, block, predicated_block_end_);
    b.setBuildPoint(block);
  }

  // TODO: If we have identical operands, reuse previous one.
  Id sources[3] = {0};
  Id dest = b.makeFloatConstant(0);
  for (size_t i = 0, x = 0; i < instr.operand_count; i++) {
    auto src = LoadFromOperand(instr.operands[i]);

    // Pull components out of the vector operands and use them as sources.
    if (instr.operands[i].component_count > 1) {
      for (int j = 0; j < instr.operands[i].component_count; j++) {
        sources[x++] = b.createCompositeExtract(src, float_type_, j);
      }
    } else {
      sources[x++] = src;
    }
  }

  bool close_predicated_block = false;
  switch (instr.scalar_opcode) {
    case AluScalarOpcode::kAdds:
    case AluScalarOpcode::kAddsc0:
    case AluScalarOpcode::kAddsc1: {
      // dest = src0 + src1
      dest =
          b.createBinOp(spv::Op::OpFAdd, float_type_, sources[0], sources[1]);
    } break;

    case AluScalarOpcode::kAddsPrev: {
      // dest = src0 + ps
      dest = b.createBinOp(spv::Op::OpFAdd, float_type_, sources[0],
                           b.createLoad(ps_));
    } break;

    case AluScalarOpcode::kCos: {
      // dest = cos(src0)
      dest = CreateGlslStd450InstructionCall(spv::NoPrecision, float_type_,
                                             GLSLstd450::kCos, {sources[0]});
    } break;

    case AluScalarOpcode::kExp: {
      dest = CreateGlslStd450InstructionCall(spv::NoPrecision, float_type_,
                                             GLSLstd450::kExp2, {sources[0]});
    } break;

    case AluScalarOpcode::kFloors: {
      dest = CreateGlslStd450InstructionCall(spv::NoPrecision, float_type_,
                                             GLSLstd450::kFloor, {sources[0]});
    } break;

    case AluScalarOpcode::kFrcs: {
      dest = CreateGlslStd450InstructionCall(spv::NoPrecision, float_type_,
                                             GLSLstd450::kFract, {sources[0]});
    } break;

    case AluScalarOpcode::kKillsEq: {
      auto continue_block = &b.makeNewBlock();
      auto kill_block = &b.makeNewBlock();
      auto cond = b.createBinOp(spv::Op::OpFOrdEqual, bool_type_, sources[0],
                                b.makeFloatConstant(0.f));
      b.createConditionalBranch(cond, kill_block, continue_block);

      b.setBuildPoint(kill_block);
      b.createNoResultOp(spv::Op::OpKill);

      b.setBuildPoint(continue_block);
      dest = b.makeFloatConstant(0.f);
    } break;

    case AluScalarOpcode::kKillsGe: {
      auto continue_block = &b.makeNewBlock();
      auto kill_block = &b.makeNewBlock();
      auto cond = b.createBinOp(spv::Op::OpFOrdGreaterThanEqual, bool_type_,
                                sources[0], b.makeFloatConstant(0.f));
      b.createConditionalBranch(cond, kill_block, continue_block);

      b.setBuildPoint(kill_block);
      b.createNoResultOp(spv::Op::OpKill);

      b.setBuildPoint(continue_block);
      dest = b.makeFloatConstant(0.f);
    } break;

    case AluScalarOpcode::kKillsGt: {
      auto continue_block = &b.makeNewBlock();
      auto kill_block = &b.makeNewBlock();
      auto cond = b.createBinOp(spv::Op::OpFOrdGreaterThan, bool_type_,
                                sources[0], b.makeFloatConstant(0.f));
      b.createConditionalBranch(cond, kill_block, continue_block);

      b.setBuildPoint(kill_block);
      b.createNoResultOp(spv::Op::OpKill);

      b.setBuildPoint(continue_block);
      dest = b.makeFloatConstant(0.f);
    } break;

    case AluScalarOpcode::kKillsNe: {
      auto continue_block = &b.makeNewBlock();
      auto kill_block = &b.makeNewBlock();
      auto cond = b.createBinOp(spv::Op::OpFOrdNotEqual, bool_type_, sources[0],
                                b.makeFloatConstant(0.f));
      b.createConditionalBranch(cond, kill_block, continue_block);

      b.setBuildPoint(kill_block);
      b.createNoResultOp(spv::Op::OpKill);

      b.setBuildPoint(continue_block);
      dest = b.makeFloatConstant(0.f);
    } break;

    case AluScalarOpcode::kKillsOne: {
      auto continue_block = &b.makeNewBlock();
      auto kill_block = &b.makeNewBlock();
      auto cond = b.createBinOp(spv::Op::OpFOrdEqual, bool_type_, sources[0],
                                b.makeFloatConstant(1.f));
      b.createConditionalBranch(cond, kill_block, continue_block);

      b.setBuildPoint(kill_block);
      b.createNoResultOp(spv::Op::OpKill);

      b.setBuildPoint(continue_block);
      dest = b.makeFloatConstant(0.f);
    } break;

    case AluScalarOpcode::kLogc: {
      auto t = CreateGlslStd450InstructionCall(
          spv::NoPrecision, float_type_, spv::GLSLstd450::kLog2, {sources[0]});

      // FIXME: We don't check to see if t == -INF, we just check for INF
      auto c = b.createUnaryOp(spv::Op::OpIsInf, bool_type_, t);
      dest = b.createTriOp(spv::Op::OpSelect, float_type_, c,
                           b.makeFloatConstant(-FLT_MAX), t);
    } break;

    case AluScalarOpcode::kLog: {
      dest = CreateGlslStd450InstructionCall(
          spv::NoPrecision, float_type_, spv::GLSLstd450::kLog2, {sources[0]});
    } break;

    case AluScalarOpcode::kMaxAsf: {
      auto addr =
          b.createUnaryOp(spv::Op::OpConvertFToS, int_type_, sources[0]);
      addr = CreateGlslStd450InstructionCall(
          spv::NoPrecision, int_type_, spv::GLSLstd450::kSClamp,
          {addr, b.makeIntConstant(-256), b.makeIntConstant(255)});
      b.createStore(addr, a0_);

      // dest = src0 >= src1 ? src0 : src1
      dest = CreateGlslStd450InstructionCall(spv::NoPrecision, float_type_,
                                             spv::GLSLstd450::kFMax,
                                             {sources[0], sources[1]});
    } break;

    case AluScalarOpcode::kMaxAs: {
      // a0 = clamp(floor(src0 + 0.5), -256, 255)
      auto addr = b.createBinOp(spv::Op::OpFAdd, float_type_, sources[0],
                                b.makeFloatConstant(0.5f));
      addr = b.createUnaryOp(spv::Op::OpConvertFToS, int_type_, addr);
      addr = CreateGlslStd450InstructionCall(
          spv::NoPrecision, int_type_, spv::GLSLstd450::kSClamp,
          {addr, b.makeIntConstant(-256), b.makeIntConstant(255)});
      b.createStore(addr, a0_);

      // dest = src0 >= src1 ? src0 : src1
      dest = CreateGlslStd450InstructionCall(spv::NoPrecision, float_type_,
                                             spv::GLSLstd450::kFMax,
                                             {sources[0], sources[1]});
    } break;

    case AluScalarOpcode::kMaxs: {
      if (sources[0] == sources[1]) {
        // mov dst, src
        dest = sources[0];
      }

      // dest = max(src0, src1)
      dest = CreateGlslStd450InstructionCall(spv::NoPrecision, float_type_,
                                             GLSLstd450::kFMax,
                                             {sources[0], sources[1]});
    } break;

    case AluScalarOpcode::kMins: {
      if (sources[0] == sources[1]) {
        // mov dst, src
        dest = sources[0];
      }

      // dest = min(src0, src1)
      dest = CreateGlslStd450InstructionCall(spv::NoPrecision, float_type_,
                                             GLSLstd450::kFMin,
                                             {sources[0], sources[1]});
    } break;

    case AluScalarOpcode::kMuls:
    case AluScalarOpcode::kMulsc0:
    case AluScalarOpcode::kMulsc1: {
      // dest = src0 * src1
      dest =
          b.createBinOp(spv::Op::OpFMul, float_type_, sources[0], sources[1]);
    } break;

    case AluScalarOpcode::kMulsPrev: {
      // dest = src0 * ps
      dest = b.createBinOp(spv::Op::OpFMul, float_type_, sources[0],
                           b.createLoad(ps_));
    } break;

    case AluScalarOpcode::kMulsPrev2: {
      // TODO: Uh... see GLSL translator for impl.
    } break;

    case AluScalarOpcode::kRcpc: {
      dest = b.createBinOp(spv::Op::OpFDiv, float_type_,
                           b.makeFloatConstant(1.f), sources[0]);
      dest = CreateGlslStd450InstructionCall(
          spv::NoPrecision, float_type_, spv::GLSLstd450::kFClamp,
          {dest, b.makeFloatConstant(-FLT_MAX), b.makeFloatConstant(FLT_MAX)});
    } break;

    case AluScalarOpcode::kRcpf: {
      dest = b.createBinOp(spv::Op::OpFDiv, float_type_,
                           b.makeFloatConstant(1.f), sources[0]);
      auto c = b.createUnaryOp(spv::Op::OpIsInf, bool_type_, dest);
      dest = b.createTriOp(spv::Op::OpSelect, float_type_, c,
                           b.makeFloatConstant(0.f), dest);
    } break;

    case AluScalarOpcode::kRcp: {
      // dest = src0 != 0.0 ? 1.0 / src0 : 0.0;
      auto c = b.createBinOp(spv::Op::OpFOrdEqual, bool_type_, sources[0],
                             b.makeFloatConstant(0.f));
      auto d = b.createBinOp(spv::Op::OpFDiv, float_type_,
                             b.makeFloatConstant(1.f), sources[0]);
      dest = b.createTriOp(spv::Op::OpSelect, float_type_, c,
                           b.makeFloatConstant(0.f), d);
    } break;

    case AluScalarOpcode::kRsqc: {
      dest = CreateGlslStd450InstructionCall(spv::NoPrecision, float_type_,
                                             spv::GLSLstd450::kInverseSqrt,
                                             {sources[0]});
      dest = CreateGlslStd450InstructionCall(
          spv::NoPrecision, float_type_, spv::GLSLstd450::kFClamp,
          {dest, b.makeFloatConstant(-FLT_MAX), b.makeFloatConstant(FLT_MAX)});
    } break;

    case AluScalarOpcode::kRsqf: {
      dest = CreateGlslStd450InstructionCall(spv::NoPrecision, float_type_,
                                             spv::GLSLstd450::kInverseSqrt,
                                             {sources[0]});
      auto c1 = b.createUnaryOp(spv::Op::OpIsInf, bool_type_, dest);
      auto c2 = b.createUnaryOp(spv::Op::OpIsNan, bool_type_, dest);
      auto c = b.createBinOp(spv::Op::OpLogicalOr, bool_type_, c1, c2);
      dest = b.createTriOp(spv::Op::OpSelect, float_type_, c,
                           b.makeFloatConstant(0.f), dest);
    } break;

    case AluScalarOpcode::kRsq: {
      // dest = src0 > 0.0 ? inversesqrt(src0) : 0.0;
      auto c = b.createBinOp(spv::Op::OpFOrdLessThanEqual, bool_type_,
                             sources[0], b.makeFloatConstant(0.f));
      auto d = CreateGlslStd450InstructionCall(spv::NoPrecision, float_type_,
                                               spv::GLSLstd450::kInverseSqrt,
                                               {sources[0]});
      dest = b.createTriOp(spv::Op::OpSelect, float_type_, c,
                           b.makeFloatConstant(0.f), d);
    } break;

    case AluScalarOpcode::kSeqs: {
      // dest = src0 == 0.0 ? 1.0 : 0.0;
      auto cond = b.createBinOp(spv::Op::OpFOrdEqual, bool_type_, sources[0],
                                b.makeFloatConstant(0.f));
      dest = b.createTriOp(spv::Op::OpSelect, float_type_, cond,
                           b.makeFloatConstant(1.f), b.makeFloatConstant(0.f));
    } break;

    case AluScalarOpcode::kSges: {
      // dest = src0 >= 0.0 ? 1.0 : 0.0;
      auto cond = b.createBinOp(spv::Op::OpFOrdGreaterThanEqual, bool_type_,
                                sources[0], b.makeFloatConstant(0.f));
      dest = b.createTriOp(spv::Op::OpSelect, float_type_, cond,
                           b.makeFloatConstant(1.f), b.makeFloatConstant(0.f));
    } break;

    case AluScalarOpcode::kSgts: {
      // dest = src0 > 0.0 ? 1.0 : 0.0;
      auto cond = b.createBinOp(spv::Op::OpFOrdGreaterThan, bool_type_,
                                sources[0], b.makeFloatConstant(0.f));
      dest = b.createTriOp(spv::Op::OpSelect, float_type_, cond,
                           b.makeFloatConstant(1.f), b.makeFloatConstant(0.f));
    } break;

    case AluScalarOpcode::kSnes: {
      // dest = src0 != 0.0 ? 1.0 : 0.0;
      auto cond = b.createBinOp(spv::Op::OpFOrdNotEqual, bool_type_, sources[0],
                                b.makeFloatConstant(0.f));
      dest = b.createTriOp(spv::Op::OpSelect, float_type_, cond,
                           b.makeFloatConstant(1.f), b.makeFloatConstant(0.f));
    } break;

    case AluScalarOpcode::kSetpClr: {
      b.createStore(b.makeBoolConstant(false), p0_);
      close_predicated_block = true;
      dest = b.makeFloatConstant(FLT_MAX);
    } break;

    case AluScalarOpcode::kSetpEq: {
      auto cond = b.createBinOp(spv::Op::OpFOrdEqual, bool_type_, sources[0],
                                b.makeFloatConstant(0.f));
      // p0 = cond
      b.createStore(cond, p0_);
      close_predicated_block = true;

      // dest = cond ? 0.f : 1.f;
      dest = b.createTriOp(spv::Op::OpSelect, float_type_, cond,
                           b.makeFloatConstant(0.f), b.makeFloatConstant(1.f));
    } break;

    case AluScalarOpcode::kSetpGe: {
      auto cond = b.createBinOp(spv::Op::OpFOrdGreaterThanEqual, bool_type_,
                                sources[0], b.makeFloatConstant(0.f));
      // p0 = cond
      b.createStore(cond, p0_);
      close_predicated_block = true;

      // dest = cond ? 0.f : 1.f;
      dest = b.createTriOp(spv::Op::OpSelect, float_type_, cond,
                           b.makeFloatConstant(0.f), b.makeFloatConstant(1.f));
    } break;

    case AluScalarOpcode::kSetpGt: {
      auto cond = b.createBinOp(spv::Op::OpFOrdGreaterThan, bool_type_,
                                sources[0], b.makeFloatConstant(0.f));
      // p0 = cond
      b.createStore(cond, p0_);
      close_predicated_block = true;

      // dest = cond ? 0.f : 1.f;
      dest = b.createTriOp(spv::Op::OpSelect, float_type_, cond,
                           b.makeFloatConstant(0.f), b.makeFloatConstant(1.f));
    } break;

    case AluScalarOpcode::kSetpInv: {
      // p0 = src0 == 1.0
      auto cond = b.createBinOp(spv::Op::OpFOrdEqual, bool_type_, sources[0],
                                b.makeFloatConstant(1.f));
      b.createStore(cond, p0_);
      close_predicated_block = true;

      // if (!cond) dest = src0 == 0.0 ? 1.0 : src0;
      auto dst_cond = b.createBinOp(spv::Op::OpFOrdEqual, bool_type_,
                                    sources[0], b.makeFloatConstant(0.f));
      auto dst_false = b.createTriOp(spv::Op::OpSelect, float_type_, dst_cond,
                                     b.makeFloatConstant(1.f), sources[0]);
      dest = b.createTriOp(spv::Op::OpSelect, float_type_, cond,
                           b.makeFloatConstant(0.f), dst_false);
    } break;

    case AluScalarOpcode::kSetpNe: {
      auto cond = b.createBinOp(spv::Op::OpFOrdNotEqual, bool_type_, sources[0],
                                b.makeFloatConstant(0.f));

      // p0 = cond
      b.createStore(cond, p0_);
      close_predicated_block = true;

      // dest = cond ? 0.f : 1.f;
      dest = b.createTriOp(spv::Op::OpSelect, float_type_, cond,
                           b.makeFloatConstant(0.f), b.makeFloatConstant(1.f));
    } break;

    case AluScalarOpcode::kSetpPop: {
      auto src = b.createBinOp(spv::Op::OpFSub, float_type_, sources[0],
                               b.makeFloatConstant(1.f));
      auto c = b.createBinOp(spv::Op::OpFOrdLessThanEqual, bool_type_, src,
                             b.makeFloatConstant(0.f));
      b.createStore(c, p0_);
      close_predicated_block = true;

      dest = CreateGlslStd450InstructionCall(
          spv::NoPrecision, float_type_, GLSLstd450::kFMax,
          {sources[0], b.makeFloatConstant(0.f)});
    } break;

    case AluScalarOpcode::kSetpRstr: {
      auto c = b.createBinOp(spv::Op::OpFOrdEqual, bool_type_, sources[0],
                             b.makeFloatConstant(0.f));
      b.createStore(c, p0_);
      close_predicated_block = true;
      dest = sources[0];
    } break;

    case AluScalarOpcode::kSin: {
      dest = CreateGlslStd450InstructionCall(spv::NoPrecision, float_type_,
                                             GLSLstd450::kSin, {sources[0]});
    } break;

    case AluScalarOpcode::kSqrt: {
      dest = CreateGlslStd450InstructionCall(spv::NoPrecision, float_type_,
                                             GLSLstd450::kSqrt, {sources[0]});
    } break;

    case AluScalarOpcode::kSubs:
    case AluScalarOpcode::kSubsc0:
    case AluScalarOpcode::kSubsc1: {
      dest =
          b.createBinOp(spv::Op::OpFSub, float_type_, sources[0], sources[1]);
    } break;

    case AluScalarOpcode::kSubsPrev: {
      dest = b.createBinOp(spv::Op::OpFSub, float_type_, sources[0],
                           b.createLoad(ps_));
    } break;

    case AluScalarOpcode::kTruncs: {
      dest = CreateGlslStd450InstructionCall(spv::NoPrecision, float_type_,
                                             GLSLstd450::kTrunc, {sources[0]});
    } break;

    default:
      assert_unhandled_case(instr.scalar_opcode);
      break;
  }

  assert_not_zero(dest);
  assert_true(b.getTypeId(dest) == float_type_);
  if (dest) {
    b.createStore(dest, ps_);
    StoreToResult(dest, instr.result);
  }

  if (close_predicated_block && open_predicated_block_) {
    b.createBranch(predicated_block_end_);
    b.setBuildPoint(predicated_block_end_);
    open_predicated_block_ = false;
    predicated_block_cond_ = false;
    predicated_block_end_ = nullptr;
  }
}

Id SpirvShaderTranslator::CreateGlslStd450InstructionCall(
    spv::Decoration precision, Id result_type, GLSLstd450 instruction_ordinal,
    std::vector<Id> args) {
  return builder_->createBuiltinCall(result_type, glsl_std_450_instruction_set_,
                                     static_cast<int>(instruction_ordinal),
                                     args);
}

Id SpirvShaderTranslator::LoadFromOperand(const InstructionOperand& op) {
  auto& b = *builder_;

  Id storage_pointer = 0;
  Id storage_type = vec4_float_type_;
  spv::StorageClass storage_class;
  Id storage_index = 0;             // Storage index at lowest level
  std::vector<Id> storage_offsets;  // Offsets in nested arrays -> storage

  // Out of the 512 constant registers pixel shaders get the last 256.
  uint32_t storage_base = 0;
  if (op.storage_source == InstructionStorageSource::kConstantFloat) {
    storage_base = is_pixel_shader() ? 256 : 0;
  }

  switch (op.storage_addressing_mode) {
    case InstructionStorageAddressingMode::kStatic: {
      storage_index = b.makeUintConstant(storage_base + op.storage_index);
    } break;
    case InstructionStorageAddressingMode::kAddressAbsolute: {
      // storage_index + a0
      storage_index =
          b.createBinOp(spv::Op::OpIAdd, uint_type_, b.createLoad(a0_),
                        b.makeUintConstant(storage_base + op.storage_index));
    } break;
    case InstructionStorageAddressingMode::kAddressRelative: {
      // storage_index + aL.x
      auto idx = b.createCompositeExtract(b.createLoad(aL_), uint_type_, 0);
      storage_index =
          b.createBinOp(spv::Op::OpIAdd, uint_type_, idx,
                        b.makeUintConstant(storage_base + op.storage_index));
    } break;
    default:
      assert_always();
      break;
  }

  switch (op.storage_source) {
    case InstructionStorageSource::kRegister:
      storage_pointer = registers_ptr_;
      storage_class = spv::StorageClass::StorageClassFunction;
      storage_type = vec4_float_type_;
      storage_offsets.push_back(storage_index);
      assert_true(uint32_t(op.storage_index) < register_count());
      break;
    case InstructionStorageSource::kConstantFloat:
      storage_pointer = consts_;
      storage_class = spv::StorageClass::StorageClassUniform;
      storage_type = vec4_float_type_;
      storage_offsets.push_back(b.makeUintConstant(0));
      storage_offsets.push_back(storage_index);
      break;
    case InstructionStorageSource::kVertexFetchConstant:
    case InstructionStorageSource::kTextureFetchConstant:
      // Should not reach this.
      assert_always();
      break;
    default:
      assert_always();
      break;
  }

  if (!storage_pointer) {
    return b.createUndefined(vec4_float_type_);
  }

  storage_pointer =
      b.createAccessChain(storage_class, storage_pointer, storage_offsets);
  auto storage_value = b.createLoad(storage_pointer);
  assert_true(b.getTypeId(storage_value) == vec4_float_type_);

  if (op.component_count == 1) {
    // Don't bother handling constant 0/1 fetches, as they're invalid in scalar
    // opcodes.
    uint32_t index = 0;
    switch (op.components[0]) {
      case SwizzleSource::kX:
        index = 0;
        break;
      case SwizzleSource::kY:
        index = 1;
        break;
      case SwizzleSource::kZ:
        index = 2;
        break;
      case SwizzleSource::kW:
        index = 3;
        break;
      case SwizzleSource::k0:
        assert_always();
        break;
      case SwizzleSource::k1:
        assert_always();
        break;
    }

    storage_value = b.createCompositeExtract(storage_value, float_type_, index);
    storage_type = float_type_;
  }

  if (op.is_absolute_value) {
    storage_value = CreateGlslStd450InstructionCall(
        spv::NoPrecision, storage_type, GLSLstd450::kFAbs, {storage_value});
  }
  if (op.is_negated) {
    storage_value =
        b.createUnaryOp(spv::Op::OpFNegate, storage_type, storage_value);
  }

  // swizzle
  if (op.component_count > 1 && !op.is_standard_swizzle()) {
    std::vector<uint32_t> operands;
    operands.push_back(storage_value);
    operands.push_back(b.makeCompositeConstant(
        vec2_float_type_,
        std::vector<Id>({b.makeFloatConstant(0.f), b.makeFloatConstant(1.f)})));

    // Components start from left and are duplicated rightwards
    // e.g. count = 1, xxxx / count = 2, xyyy ...
    for (int i = 0; i < 4; i++) {
      auto swiz = op.components[i];
      if (i > op.component_count - 1) {
        swiz = op.components[op.component_count - 1];
      }

      switch (swiz) {
        case SwizzleSource::kX:
          operands.push_back(0);
          break;
        case SwizzleSource::kY:
          operands.push_back(1);
          break;
        case SwizzleSource::kZ:
          operands.push_back(2);
          break;
        case SwizzleSource::kW:
          operands.push_back(3);
          break;
        case SwizzleSource::k0:
          operands.push_back(4);
          break;
        case SwizzleSource::k1:
          operands.push_back(5);
          break;
      }
    }

    storage_value =
        b.createOp(spv::Op::OpVectorShuffle, storage_type, operands);
  }

  return storage_value;
}

void SpirvShaderTranslator::StoreToResult(Id source_value_id,
                                          const InstructionResult& result) {
  auto& b = *builder_;

  if (result.storage_target == InstructionStorageTarget::kNone) {
    // No-op?
    return;
  }

  if (!result.has_any_writes()) {
    return;
  }

  Id storage_pointer = 0;
  Id storage_type = vec4_float_type_;
  spv::StorageClass storage_class;
  Id storage_index = 0;             // Storage index at lowest level
  std::vector<Id> storage_offsets;  // Offsets in nested arrays -> storage

  switch (result.storage_addressing_mode) {
    case InstructionStorageAddressingMode::kStatic: {
      storage_index = b.makeUintConstant(result.storage_index);
    } break;
    case InstructionStorageAddressingMode::kAddressAbsolute: {
      // storage_index + a0
      storage_index =
          b.createBinOp(spv::Op::OpIAdd, uint_type_, b.createLoad(a0_),
                        b.makeUintConstant(result.storage_index));
    } break;
    case InstructionStorageAddressingMode::kAddressRelative: {
      // storage_index + aL.x
      auto idx = b.createCompositeExtract(b.createLoad(aL_), uint_type_, 0);
      storage_index = b.createBinOp(spv::Op::OpIAdd, uint_type_, idx,
                                    b.makeUintConstant(result.storage_index));
    } break;
    default:
      assert_always();
      return;
  }

  bool storage_array;
  switch (result.storage_target) {
    case InstructionStorageTarget::kRegister:
      storage_pointer = registers_ptr_;
      storage_class = spv::StorageClass::StorageClassFunction;
      storage_type = vec4_float_type_;
      storage_offsets.push_back(storage_index);
      storage_array = true;
      assert_true(uint32_t(result.storage_index) < register_count());
      break;
    case InstructionStorageTarget::kInterpolant:
      assert_true(is_vertex_shader());
      storage_pointer = interpolators_;
      storage_class = spv::StorageClass::StorageClassOutput;
      storage_type = vec4_float_type_;
      storage_offsets.push_back(storage_index);
      storage_array = true;
      break;
    case InstructionStorageTarget::kPosition:
      assert_true(is_vertex_shader());
      assert_not_zero(pos_);
      storage_pointer = pos_;
      storage_class = spv::StorageClass::StorageClassOutput;
      storage_type = vec4_float_type_;
      storage_offsets.push_back(0);
      storage_array = false;
      break;
    case InstructionStorageTarget::kPointSize:
      assert_true(is_vertex_shader());
      storage_pointer = point_size_;
      storage_class = spv::StorageClass::StorageClassOutput;
      storage_type = float_type_;
      storage_offsets.push_back(0);
      storage_array = false;
      break;
    case InstructionStorageTarget::kColorTarget:
      assert_true(is_pixel_shader());
      assert_not_zero(frag_outputs_);
      storage_pointer = frag_outputs_;
      storage_class = spv::StorageClass::StorageClassOutput;
      storage_type = vec4_float_type_;
      storage_offsets.push_back(storage_index);
      storage_array = true;
      break;
    case InstructionStorageTarget::kDepth:
      assert_true(is_pixel_shader());
      storage_pointer = frag_depth_;
      storage_class = spv::StorageClass::StorageClassOutput;
      storage_type = float_type_;
      storage_offsets.push_back(0);
      storage_array = false;
      break;
    case InstructionStorageTarget::kNone:
      assert_unhandled_case(result.storage_target);
      break;
  }

  if (!storage_pointer) {
    assert_always();
    return;
  }

  if (storage_array) {
    storage_pointer =
        b.createAccessChain(storage_class, storage_pointer, storage_offsets);
  }

  bool source_is_scalar = b.isScalar(source_value_id);
  bool storage_is_scalar = b.isScalarType(b.getDerefTypeId(storage_pointer));
  spv::Id source_type = b.getTypeId(source_value_id);

  // Only load from storage if we need it later.
  Id storage_value = 0;
  if ((source_is_scalar && !storage_is_scalar) || !result.has_all_writes()) {
    storage_value = b.createLoad(storage_pointer);
  }

  // Clamp the input value.
  if (result.is_clamped) {
    source_value_id = CreateGlslStd450InstructionCall(
        spv::NoPrecision, source_type, spv::GLSLstd450::kFClamp,
        {source_value_id, b.makeFloatConstant(0.0), b.makeFloatConstant(1.0)});
  }

  // swizzle
  if (!result.is_standard_swizzle() && !source_is_scalar) {
    std::vector<uint32_t> operands;
    operands.push_back(source_value_id);
    operands.push_back(b.makeCompositeConstant(
        vec2_float_type_,
        std::vector<Id>({b.makeFloatConstant(0.f), b.makeFloatConstant(1.f)})));

    // Components start from left and are duplicated rightwards
    // e.g. count = 1, xxxx / count = 2, xyyy ...
    uint32_t source_components = b.getNumComponents(source_value_id);
    for (int i = 0; i < b.getNumTypeComponents(storage_type); i++) {
      if (!result.write_mask[i]) {
        // Undefined / don't care.
        operands.push_back(0);
        continue;
      }

      auto swiz = result.components[i];
      switch (swiz) {
        case SwizzleSource::kX:
          operands.push_back(0);
          break;
        case SwizzleSource::kY:
          operands.push_back(1);
          break;
        case SwizzleSource::kZ:
          operands.push_back(2);
          break;
        case SwizzleSource::kW:
          operands.push_back(3);
          break;
        case SwizzleSource::k0:
          operands.push_back(source_components + 0);
          break;
        case SwizzleSource::k1:
          operands.push_back(source_components + 1);
          break;
      }
    }

    source_value_id =
        b.createOp(spv::Op::OpVectorShuffle, storage_type, operands);
  }

  // write mask
  if (!result.has_all_writes() && !source_is_scalar) {
    std::vector<uint32_t> operands;
    operands.push_back(source_value_id);
    operands.push_back(storage_value);

    for (int i = 0; i < b.getNumTypeComponents(storage_type); i++) {
      operands.push_back(
          result.write_mask[i] ? i : b.getNumComponents(source_value_id) + i);
    }

    source_value_id =
        b.createOp(spv::Op::OpVectorShuffle, storage_type, operands);
  } else if (source_is_scalar && !storage_is_scalar) {
    assert_true(result.num_writes() >= 1);

    if (result.has_all_writes()) {
      source_value_id =
          b.smearScalar(spv::NoPrecision, source_value_id, storage_type);
    } else {
      // Find first enabled component
      uint32_t index = 0;
      for (uint32_t i = 0; i < 4; i++) {
        if (result.write_mask[i]) {
          index = i;
          break;
        }
      }
      source_value_id = b.createCompositeInsert(source_value_id, storage_value,
                                                storage_type, index);
    }
  }

  // Perform store into the pointer.
  assert_true(b.getNumComponents(source_value_id) ==
              b.getNumTypeComponents(storage_type));

  assert_true(b.getTypeId(source_value_id) ==
              b.getDerefTypeId(storage_pointer));
  b.createStore(source_value_id, storage_pointer);
}

}  // namespace gpu
}  // namespace xe<|MERGE_RESOLUTION|>--- conflicted
+++ resolved
@@ -1263,14 +1263,10 @@
       assert_unhandled_case(vertex_components);
   }
 
-<<<<<<< HEAD
-  spv::Id vertex = 0;
-=======
   auto vertex_ptr = vertex_binding_map_[instr.operands[1].storage_index]
                                        [instr.attributes.offset];
   assert_not_zero(vertex_ptr);
   spv::Id vertex = b.createLoad(vertex_ptr);
->>>>>>> d512d412
   switch (instr.attributes.data_format) {
     case VertexFormat::k_8_8_8_8:
     case VertexFormat::k_2_10_10_10:
@@ -1286,15 +1282,7 @@
     case VertexFormat::k_32_32_32_FLOAT:
     case VertexFormat::k_32_32_32_32_FLOAT: {
       // These are handled, for now.
-<<<<<<< HEAD
-      auto vertex_ptr = vertex_binding_map_[instr.operands[1].storage_index]
-                                           [instr.attributes.offset];
-      assert_not_zero(vertex_ptr);
-      vertex = b.createLoad(vertex_ptr);
-      break;
-=======
-    } break;
->>>>>>> d512d412
+    } break;
 
     case VertexFormat::k_10_11_11: {
       // This needs to be converted.
