/**
 ******************************************************************************
 * Xenia : Xbox 360 Emulator Research Project                                 *
 ******************************************************************************
 * Copyright 2020 Ben Vanik. All rights reserved.                             *
 * Released under the BSD license - see LICENSE in the root for more details. *
 ******************************************************************************
 */

#ifndef XENIA_UI_VULKAN_VULKAN_IMMEDIATE_DRAWER_H_
#define XENIA_UI_VULKAN_VULKAN_IMMEDIATE_DRAWER_H_

#include <memory>

#include "xenia/ui/immediate_drawer.h"
#include "xenia/ui/vulkan/vulkan_upload_buffer_pool.h"

namespace xe {
namespace ui {
namespace vulkan {

class VulkanContext;

class VulkanImmediateDrawer : public ImmediateDrawer {
 public:
  VulkanImmediateDrawer(VulkanContext& graphics_context);
  ~VulkanImmediateDrawer() override;

  bool Initialize();
  void Shutdown();

  std::unique_ptr<ImmediateTexture> CreateTexture(uint32_t width,
                                                  uint32_t height,
                                                  ImmediateTextureFilter filter,
                                                  bool repeat,
                                                  const uint8_t* data) override;
<<<<<<< HEAD
  void UpdateTexture(ImmediateTexture* texture, const uint8_t* data) override;
=======
  std::unique_ptr<ImmediateTexture> WrapTexture(VkImageView image_view,
                                                VkSampler sampler,
                                                uint32_t width,
                                                uint32_t height);
>>>>>>> fc55b1f8

  void Begin(int render_target_width, int render_target_height) override;
  void BeginDrawBatch(const ImmediateDrawBatch& batch) override;
  void Draw(const ImmediateDraw& draw) override;
  void EndDrawBatch() override;
  void End() override;

 private:
  struct PushConstants {
    struct Vertex {
      float viewport_size_inv[2];
    } vertex;
  };

  bool EnsurePipelinesCreated();

  VulkanContext& context_;

  VkPipelineLayout pipeline_layout_ = VK_NULL_HANDLE;

  std::unique_ptr<VulkanUploadBufferPool> vertex_buffer_pool_;

  VkFormat pipeline_framebuffer_format_ = VK_FORMAT_UNDEFINED;
  VkPipeline pipeline_triangle_ = VK_NULL_HANDLE;
  VkPipeline pipeline_line_ = VK_NULL_HANDLE;

  VkCommandBuffer current_command_buffer_ = VK_NULL_HANDLE;
  VkExtent2D current_render_target_extent_;
  VkRect2D current_scissor_;
  VkPipeline current_pipeline_;
  bool batch_open_ = false;
  bool batch_has_index_buffer_;
};

}  // namespace vulkan
}  // namespace ui
}  // namespace xe

#endif  // XENIA_UI_VULKAN_VULKAN_IMMEDIATE_DRAWER_H_<|MERGE_RESOLUTION|>--- conflicted
+++ resolved
@@ -34,14 +34,6 @@
                                                   ImmediateTextureFilter filter,
                                                   bool repeat,
                                                   const uint8_t* data) override;
-<<<<<<< HEAD
-  void UpdateTexture(ImmediateTexture* texture, const uint8_t* data) override;
-=======
-  std::unique_ptr<ImmediateTexture> WrapTexture(VkImageView image_view,
-                                                VkSampler sampler,
-                                                uint32_t width,
-                                                uint32_t height);
->>>>>>> fc55b1f8
 
   void Begin(int render_target_width, int render_target_height) override;
   void BeginDrawBatch(const ImmediateDrawBatch& batch) override;
