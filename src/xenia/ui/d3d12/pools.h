/**
 ******************************************************************************
 * Xenia : Xbox 360 Emulator Research Project                                 *
 ******************************************************************************
 * Copyright 2018 Ben Vanik. All rights reserved.                             *
 * Released under the BSD license - see LICENSE in the root for more details. *
 ******************************************************************************
 */

#ifndef XENIA_UI_D3D12_POOLS_H_
#define XENIA_UI_D3D12_POOLS_H_

#include <cstdint>

#include "xenia/ui/d3d12/d3d12_provider.h"

namespace xe {
namespace ui {
namespace d3d12 {

// Submission index is the fence value or a value derived from it (if reclaiming
// less often than once per fence value, for instance).

class UploadBufferPool {
 public:
<<<<<<< HEAD
  UploadBufferPool(D3D12Provider& provider, uint32_t page_size);
=======
  // Taken from the Direct3D 12 MiniEngine sample (LinearAllocator
  // kCpuAllocatorPageSize). Large enough for most cases.
  static constexpr uint32_t kDefaultPageSize = 2 * 1024 * 1024;

  UploadBufferPool(D3D12Provider& provider,
                   uint32_t page_size = kDefaultPageSize);
>>>>>>> 2cebd3ca
  ~UploadBufferPool();

  void Reclaim(uint64_t completed_submission_index);
  void ClearCache();

  // Request to write data in a single piece, creating a new page if the current
  // one doesn't have enough free space.
  uint8_t* Request(uint64_t submission_index, uint32_t size, uint32_t alignment,
                   ID3D12Resource** buffer_out, uint32_t* offset_out,
                   D3D12_GPU_VIRTUAL_ADDRESS* gpu_address_out);
  // Request to write data in multiple parts, filling the buffer entirely.
  uint8_t* RequestPartial(uint64_t submission_index, uint32_t size,
                          uint32_t alignment, ID3D12Resource** buffer_out,
                          uint32_t* offset_out, uint32_t* size_out,
                          D3D12_GPU_VIRTUAL_ADDRESS* gpu_address_out);

 private:
  D3D12Provider& provider_;
  uint32_t page_size_;

  struct Page {
    ID3D12Resource* buffer;
    D3D12_GPU_VIRTUAL_ADDRESS gpu_address;
    void* mapping;
    uint64_t last_submission_index;
    Page* next;
  };

  // A list of buffers with free space, with the first buffer being the one
  // currently being filled.
  Page* writable_first_ = nullptr;
  Page* writable_last_ = nullptr;
  // A list of full buffers that can be reclaimed when the GPU doesn't use them
  // anymore.
  Page* submitted_first_ = nullptr;
  Page* submitted_last_ = nullptr;
  uint32_t current_page_used_ = 0;
};

class DescriptorHeapPool {
 public:
  static constexpr uint64_t kHeapIndexInvalid = UINT64_MAX;

  DescriptorHeapPool(ID3D12Device* device, D3D12_DESCRIPTOR_HEAP_TYPE type,
                     uint32_t page_size);
  ~DescriptorHeapPool();

  void Reclaim(uint64_t completed_submission_index);
  void ClearCache();

  // Because all descriptors for a single draw call must be in the same heap,
  // sometimes all descriptors, rather than only the modified portion of it,
  // needs to be written.
  //
  // This may happen if there's not enough free space even for a partial update
  // in the current heap, or if the heap which contains the unchanged part of
  // the descriptors is outdated.
  //
  // If something uses this pool to do partial updates, it must let this
  // function determine whether a partial update is possible. For this purpose,
  // this function returns the heap reset index - and it must be called with its
  // previous return value for the set of descriptors it's updating.
  //
  // If this function returns a value that is the same as previous_heap_index, a
  // partial update needs to be done - and space for count_for_partial_update is
  // allocated.
  //
  // If it's different, all descriptors must be written again - and space for
  // count_for_full_update is allocated.
  //
  // If kHeapIndexInvalid is returned, there was an error.
  //
  // This MUST be called even if there's nothing to write in a partial update
  // (with count_for_partial_update being 0), because a full update may still be
  // required.
  uint64_t Request(uint64_t submission_index, uint64_t previous_heap_index,
                   uint32_t count_for_partial_update,
                   uint32_t count_for_full_update, uint32_t& index_out);

  // The current heap, for binding and actually writing - may be called only
  // after a successful request because before a request, the heap may not exist
  // yet.
  ID3D12DescriptorHeap* GetLastRequestHeap() const {
    return writable_first_->heap;
  }
  D3D12_CPU_DESCRIPTOR_HANDLE GetLastRequestHeapCPUStart() const {
    return writable_first_->cpu_start;
  }
  D3D12_GPU_DESCRIPTOR_HANDLE GetLastRequestHeapGPUStart() const {
    return writable_first_->gpu_start;
  }

 private:
  ID3D12Device* device_;
  D3D12_DESCRIPTOR_HEAP_TYPE type_;
  uint32_t page_size_;

  struct Page {
    ID3D12DescriptorHeap* heap;
    D3D12_CPU_DESCRIPTOR_HANDLE cpu_start;
    D3D12_GPU_DESCRIPTOR_HANDLE gpu_start;
    uint64_t last_submission_index;
    Page* next;
  };

  // A list of heap with free space, with the first buffer being the one
  // currently being filled.
  Page* writable_first_ = nullptr;
  Page* writable_last_ = nullptr;
  // A list of full heaps that can be reclaimed when the GPU doesn't use them
  // anymore.
  Page* submitted_first_ = nullptr;
  Page* submitted_last_ = nullptr;
  // Monotonically increased when a new request is going to a different
  // ID3D12DescriptorHeap than the one that may be bound currently. See Request
  // for more information.
  uint64_t current_heap_index_ = 0;
  uint32_t current_page_used_ = 0;
};

}  // namespace d3d12
}  // namespace ui
}  // namespace xe

#endif  // XENIA_UI_D3D12_POOLS_H_<|MERGE_RESOLUTION|>--- conflicted
+++ resolved
@@ -23,16 +23,12 @@
 
 class UploadBufferPool {
  public:
-<<<<<<< HEAD
-  UploadBufferPool(D3D12Provider& provider, uint32_t page_size);
-=======
   // Taken from the Direct3D 12 MiniEngine sample (LinearAllocator
   // kCpuAllocatorPageSize). Large enough for most cases.
   static constexpr uint32_t kDefaultPageSize = 2 * 1024 * 1024;
 
   UploadBufferPool(D3D12Provider& provider,
                    uint32_t page_size = kDefaultPageSize);
->>>>>>> 2cebd3ca
   ~UploadBufferPool();
 
   void Reclaim(uint64_t completed_submission_index);
