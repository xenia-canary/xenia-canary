--- conflicted
+++ resolved
@@ -20,10 +20,6 @@
 namespace ui {
 namespace d3d12 {
 
-<<<<<<< HEAD
-UploadBufferPool::UploadBufferPool(D3D12Provider& provider, uint32_t page_size)
-    : provider_(provider), page_size_(page_size) {}
-=======
 // Align to D3D12_DEFAULT_RESOURCE_PLACEMENT_ALIGNMENT not to waste any space if
 // it's smaller (the size of the heap backing the buffer will be aligned to
 // D3D12_DEFAULT_RESOURCE_PLACEMENT_ALIGNMENT anyway).
@@ -31,7 +27,6 @@
     : provider_(provider),
       page_size_(xe::align(
           page_size, uint32_t(D3D12_DEFAULT_RESOURCE_PLACEMENT_ALIGNMENT))) {}
->>>>>>> 2cebd3ca
 
 UploadBufferPool::~UploadBufferPool() { ClearCache(); }
 
