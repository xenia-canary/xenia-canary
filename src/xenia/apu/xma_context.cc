/**
******************************************************************************
* Xenia : Xbox 360 Emulator Research Project                                 *
******************************************************************************
* Copyright 2021 Ben Vanik. All rights reserved.                             *
* Released under the BSD license - see LICENSE in the root for more details. *
******************************************************************************
*/

#include "xenia/apu/xma_context.h"

#include <algorithm>
#include <cstring>

#include "xenia/apu/xma_decoder.h"
#include "xenia/apu/xma_helpers.h"
#include "xenia/base/bit_stream.h"
#include "xenia/base/logging.h"
#include "xenia/base/platform.h"
#include "xenia/base/profiling.h"
#include "xenia/base/ring_buffer.h"

extern "C" {
#if XE_COMPILER_MSVC
#pragma warning(push)
#pragma warning(disable : 4101 4244 5033)
#endif
#include "third_party/FFmpeg/libavcodec/avcodec.h"
#if XE_COMPILER_MSVC
#pragma warning(pop)
#endif
}  // extern "C"

// Credits for most of this code goes to:
// https://github.com/koolkdev/libertyv/blob/master/libav_wrapper/xma2dec.c

namespace xe {
namespace apu {

XmaContext::XmaContext() = default;

XmaContext::~XmaContext() {
  if (av_context_) {
    if (avcodec_is_open(av_context_)) {
      avcodec_close(av_context_);
    }
    av_free(av_context_);
  }
  if (av_frame_) {
    av_frame_free(&av_frame_);
  }
  // if (current_frame_) {
  //   delete[] current_frame_;
  //  }
}

int XmaContext::Setup(uint32_t id, Memory* memory, uint32_t guest_ptr) {
  id_ = id;
  memory_ = memory;
  guest_ptr_ = guest_ptr;

  // Allocate ffmpeg stuff:
  av_packet_ = av_packet_alloc();
  assert_not_null(av_packet_);

  // find the XMA2 audio decoder
  av_codec_ = avcodec_find_decoder(AV_CODEC_ID_XMAFRAMES);
  if (!av_codec_) {
    XELOGE("XmaContext {}: Codec not found", id);
    return 1;
  }

  av_context_ = avcodec_alloc_context3(av_codec_);
  if (!av_context_) {
    XELOGE("XmaContext {}: Couldn't allocate context", id);
    return 1;
  }

  // Initialize these to 0. They'll actually be set later.
  av_context_->channels = 0;
  av_context_->sample_rate = 0;

  av_frame_ = av_frame_alloc();
  if (!av_frame_) {
    XELOGE("XmaContext {}: Couldn't allocate frame", id);
    return 1;
  }

  // FYI: We're purposely not opening the codec here. That is done later.
  return 0;
}

bool XmaContext::Work() {
  std::lock_guard<std::mutex> lock(lock_);
  if (!is_allocated() || !is_enabled()) {
    return false;
  }

  set_is_enabled(false);

  auto context_ptr = memory()->TranslateVirtual(guest_ptr());
  XMA_CONTEXT_DATA data(context_ptr);
  Decode(&data);
  data.Store(context_ptr);
  return true;
}

void XmaContext::Enable() {
  std::lock_guard<std::mutex> lock(lock_);

  auto context_ptr = memory()->TranslateVirtual(guest_ptr());
  XMA_CONTEXT_DATA data(context_ptr);

  XELOGAPU("XmaContext: kicking context {} (buffer {} {}/{} bits)", id(),
           data.current_buffer, data.input_buffer_read_offset,
           (data.current_buffer == 0 ? data.input_buffer_0_packet_count
                                     : data.input_buffer_1_packet_count) *
               kBitsPerPacket);

  data.Store(context_ptr);

  set_is_enabled(true);
}

bool XmaContext::Block(bool poll) {
  if (!lock_.try_lock()) {
    if (poll) {
      return false;
    }
    lock_.lock();
  }
  lock_.unlock();
  return true;
}

void XmaContext::Clear() {
  std::lock_guard<std::mutex> lock(lock_);
  XELOGAPU("XmaContext: reset context {}", id());

  auto context_ptr = memory()->TranslateVirtual(guest_ptr());
  XMA_CONTEXT_DATA data(context_ptr);

  data.input_buffer_0_valid = 0;
  data.input_buffer_1_valid = 0;
  data.output_buffer_valid = 0;

  data.output_buffer_read_offset = 0;
  data.output_buffer_write_offset = 0;

  data.Store(context_ptr);
}

void XmaContext::Disable() {
  std::lock_guard<std::mutex> lock(lock_);
  XELOGAPU("XmaContext: disabling context {}", id());
  set_is_enabled(false);
}

void XmaContext::Release() {
  // Lock it in case the decoder thread is working on it now.
  std::lock_guard<std::mutex> lock(lock_);
  assert_true(is_allocated_ == true);

  set_is_allocated(false);
  auto context_ptr = memory()->TranslateVirtual(guest_ptr());
  std::memset(context_ptr, 0, sizeof(XMA_CONTEXT_DATA));  // Zero it.
}

void XmaContext::SwapInputBuffer(XMA_CONTEXT_DATA* data) {
  // No more frames.
  if (data->current_buffer == 0) {
    data->input_buffer_0_valid = 0;
  } else {
    data->input_buffer_1_valid = 0;
  }
  data->current_buffer ^= 1;
  data->input_buffer_read_offset = 0;
}

bool XmaContext::TrySetupNextLoop(XMA_CONTEXT_DATA* data,
                                  bool ignore_input_buffer_offset) {
  // Setup the input buffer offset if next loop exists.
  // TODO(Pseudo-Kernel): Need to handle loop in the following cases.
  // 1. loop_start == loop_end == 0
  // 2. loop_start > loop_end && loop_count > 0
  if (data->loop_count > 0 && data->loop_start < data->loop_end &&
      (ignore_input_buffer_offset ||
       data->input_buffer_read_offset >= data->loop_end)) {
    // Loop back to the beginning.
    data->input_buffer_read_offset = data->loop_start;
    if (data->loop_count < 255) {
      data->loop_count--;
    }
    return true;
  }
  return false;
}

/*
void XmaContext::NextPacket(
    uint8_t* input_buffer,
    uint32_t input_size,
    uint32_t input_buffer_read_offset) {
*/
void XmaContext::NextPacket(XMA_CONTEXT_DATA* data) {
  // auto packet_idx = GetFramePacketNumber(input_buffer, input_size,
  // input_buffer_read_offset);

  // packet_idx++;
  // if (packet_idx++ >= input_size)
}

int XmaContext::GetSampleRate(int id) {
  switch (id) {
    case 0:
      return 24000;
    case 1:
      return 32000;
    case 2:
      return 44100;
    case 3:
      return 48000;
  }
  assert_always();
  return 0;
}

bool XmaContext::ValidFrameOffset(uint8_t* block, size_t size_bytes,
                                  size_t frame_offset_bits) {
  uint32_t packet_num =
      GetFramePacketNumber(block, size_bytes, frame_offset_bits);
  if (packet_num == -1) {
    // Invalid packet number
    return false;
  }

  uint8_t* packet = block + (packet_num * kBytesPerPacket);
  size_t relative_offset_bits = frame_offset_bits % kBitsPerPacket;

  uint32_t first_frame_offset = xma::GetPacketFrameOffset(packet);
  if (first_frame_offset == -1 || first_frame_offset > kBitsPerPacket) {
    // Packet only contains a partial frame, so no frames can start here.
    return false;
  }

  BitStream stream(packet, kBitsPerPacket);
  stream.SetOffset(first_frame_offset);
  while (true) {
    if (stream.offset_bits() == relative_offset_bits) {
      return true;
    }

    if (stream.BitsRemaining() < 15) {
      // Not enough room for another frame header.
      return false;
    }

    uint64_t size = stream.Read(15);
    if ((size - 15) > stream.BitsRemaining()) {
      // Last frame.
      return false;
    } else if (size == 0x7FFF) {
      // Invalid frame (and last of this packet)
      return false;
    }

    stream.Advance(size - 16);

    // Read the trailing bit to see if frames follow
    if (stream.Read(1) == 0) {
      break;
    }
  }

  return false;
}

static void dump_raw(AVFrame* frame, int id) {
  FILE* outfile = fopen(fmt::format("out{}.raw", id).c_str(), "ab");
  if (!outfile) {
    return;
  }
  size_t data_size = sizeof(float);
  for (int i = 0; i < frame->nb_samples; i++) {
    for (int ch = 0; ch < frame->channels; ch++) {
      fwrite(frame->data[ch] + data_size * i, 1, data_size, outfile);
    }
  }
  fclose(outfile);
}

void XmaContext::Decode(XMA_CONTEXT_DATA* data) {
  SCOPE_profile_cpu_f("apu");

  // What I see:
  // XMA outputs 2 bytes per sample
  // 512 samples per frame (128 per subframe)
  // Max output size is data.output_buffer_block_count * 256

  // This decoder is fed packets (max 4095 per buffer)
  // Packets contain "some" frames
  // 32bit header (big endian)

  // Frames are the smallest thing the SPUs can decode.
  // They can and usually will span packets.

  // Sample rates (data.sample_rate):
  // 0 - 24 kHz
  // 1 - 32 kHz
  // 2 - 44.1 kHz
  // 3 - 48 kHz

  // SPUs also support stereo decoding. (data.is_stereo)

  // Check the output buffer - we cannot decode anything else if it's
  // unavailable.
  if (!data->output_buffer_valid) {
    return;
  }

  // No available data.
  if (!data->input_buffer_0_valid && !data->input_buffer_1_valid) {
<<<<<<< HEAD
    if (!data->current_buffer && data->input_buffer_0_packet_count ||
        data->current_buffer && data->input_buffer_1_packet_count) {
      data->input_buffer_read_offset = 0x20;
    } else {
      data->input_buffer_read_offset = 0;
    }
=======
    // 4156081D checks specifically for offset 0x20 when both input buffers
    // are invalid.
    data->input_buffer_read_offset = kBitsPerHeader;
>>>>>>> cee787ed
    return;
  }

  // XAudio Loops
  // loop_count:
  //  - XAUDIO2_MAX_LOOP_COUNT = 254
  //  - XAUDIO2_LOOP_INFINITE = 255
  // loop_start/loop_end are bit offsets to a specific frame

  // Translate pointers for future use.
  // Sometimes the game will use rolling input buffers. If they do, we cannot
  // assume they form a complete block! In addition, the buffers DO NOT have
  // to be contiguous!
  uint8_t* in0 = data->input_buffer_0_valid
                     ? memory()->TranslatePhysical(data->input_buffer_0_ptr)
                     : nullptr;
  uint8_t* in1 = data->input_buffer_1_valid
                     ? memory()->TranslatePhysical(data->input_buffer_1_ptr)
                     : nullptr;
  uint8_t* current_input_buffer = data->current_buffer ? in1 : in0;

  XELOGAPU("Processing context {} (offset {}, buffer {}, ptr {:p})", id(),
           data->input_buffer_read_offset, data->current_buffer,
           current_input_buffer);

  if (!current_input_buffer) {
    return;
  }
  size_t input_buffer_0_size =
      data->input_buffer_0_packet_count * kBytesPerPacket;
  size_t input_buffer_1_size =
      data->input_buffer_1_packet_count * kBytesPerPacket;
  size_t input_total_size = input_buffer_0_size + input_buffer_1_size;

  size_t current_input_size =
      data->current_buffer ? input_buffer_1_size : input_buffer_0_size;
  size_t current_input_packet_count = current_input_size / kBytesPerPacket;

  // Output buffers are in raw PCM samples, 256 bytes per block.
  // Output buffer is a ring buffer. We need to write from the write offset
  // to the read offset.
  uint8_t* output_buffer = memory()->TranslatePhysical(data->output_buffer_ptr);
  uint32_t output_capacity =
      data->output_buffer_block_count * kBytesPerSubframeChannel;
  uint32_t output_read_offset =
      data->output_buffer_read_offset * kBytesPerSubframeChannel;
  uint32_t output_write_offset =
      data->output_buffer_write_offset * kBytesPerSubframeChannel;

  RingBuffer output_rb(output_buffer, output_capacity);
  output_rb.set_read_offset(output_read_offset);
  output_rb.set_write_offset(output_write_offset);

  // We can only decode an entire frame and write it out at a time, so
  // don't save any samples.
  // TODO(JoelLinn): subframes when looping
  size_t output_remaining_bytes = output_rb.write_count();
  output_remaining_bytes -=
      output_remaining_bytes % (kBytesPerFrameChannel << data->is_stereo);

  // is_dirty_ = true; // TODO
  // is_dirty_ = false;  // TODO
  assert_false(data->stop_when_done);
  assert_false(data->interrupt_when_done);
  static int total_samples = 0;
  bool reuse_input_buffer = false;
  // Decode until we can't write any more data.
  while (output_remaining_bytes > 0) {
    if (!data->input_buffer_0_valid && !data->input_buffer_1_valid) {
      if (!data->current_buffer && data->input_buffer_0_packet_count ||
          data->current_buffer && data->input_buffer_1_packet_count) {
        data->input_buffer_read_offset = 0x20;
      } else {
        data->input_buffer_read_offset = 0;
      }
      // Out of data.
      break;
    }

    // Setup the input buffer if we are at loop_end.
    // The input buffer must not be swapped out until all loops are processed.
    reuse_input_buffer = TrySetupNextLoop(data, false);

    // assert_true(packets_skip_ == 0);
    // assert_true(split_frame_len_ == 0);
    // assert_true(split_frame_len_partial_ == 0);

    // Where are we in the buffer (in XMA jargon)
    int packet_idx, frame_idx, frame_count;
    uint8_t* packet;
    bool frame_last_split;

    BitStream stream(current_input_buffer, current_input_size * 8);
    stream.SetOffset(data->input_buffer_read_offset);

    // if we had a buffer swap try to skip packets first
    if (packets_skip_ > 0) {
      packet_idx =
          GetFramePacketNumber(current_input_buffer, current_input_size,
                               data->input_buffer_read_offset);
      while (packets_skip_ > 0) {
        packets_skip_--;
        packet_idx++;
        if (packet_idx >= current_input_packet_count) {
          if (!reuse_input_buffer) {
            // Last packet. Try setup once more.
            reuse_input_buffer = TrySetupNextLoop(data, true);
          }
          if (!reuse_input_buffer) {
            SwapInputBuffer(data);
          }
          return;
        }
      }
      // invalid frame pointer but needed for us
      data->input_buffer_read_offset = packet_idx * kBitsPerPacket;
      // continue;
    }

    if (split_frame_len_) {
      // handle a frame that was split over two packages
      packet_idx =
          GetFramePacketNumber(current_input_buffer, current_input_size,
                               data->input_buffer_read_offset);
      packet = current_input_buffer + packet_idx * kBytesPerPacket;
      std::tie(frame_count, frame_last_split) = GetPacketFrameCount(packet);
      frame_idx = -1;

      stream =
          BitStream(current_input_buffer, (packet_idx + 1) * kBitsPerPacket);
      stream.SetOffset(packet_idx * kBitsPerPacket + 32);

      if (split_frame_len_ > xma::kMaxFrameLength) {
        // TODO write CopyPeekMethod
        auto offset = stream.offset_bits();
        stream.Copy(
            xma_frame_.data() + 1 +
                ((split_frame_len_partial_ + split_frame_padding_start_) / 8),
            15 - split_frame_len_partial_);
        stream.SetOffset(offset);
        BitStream slen(xma_frame_.data() + 1, 15 + split_frame_padding_start_);
        slen.Advance(split_frame_padding_start_);
        split_frame_len_ = static_cast<int>(slen.Read(15));
      }

      if (frame_count > 0) {
        assert_true(xma::GetPacketFrameOffset(packet) - 32 ==
                    split_frame_len_ - split_frame_len_partial_);
      }

      auto offset = stream.Copy(
          xma_frame_.data() + 1 +
              ((split_frame_len_partial_ + split_frame_padding_start_) / 8),
          split_frame_len_ - split_frame_len_partial_);
      assert_true(offset ==
                  (split_frame_padding_start_ + split_frame_len_partial_) % 8);
    } else {
      if (data->input_buffer_read_offset % kBitsPerPacket == 0) {
        // Invalid offset. Go ahead and set it.
        int packet_number =
            GetFramePacketNumber(current_input_buffer, current_input_size,
                                 data->input_buffer_read_offset);

        if (packet_number == -1) {
          return;
        }

        auto offset =
            xma::GetPacketFrameOffset(current_input_buffer +
                                      kBytesPerPacket * packet_number) +
            data->input_buffer_read_offset;
        if (offset == -1) {
          // No more frames.
          SwapInputBuffer(data);
          // TODO partial frames? end?
          XELOGE("XmaContext {}: TODO partial frames? end?", id());
          assert_always("TODO");
          return;
        } else {
          data->input_buffer_read_offset = offset;
        }
      }

      if (!ValidFrameOffset(current_input_buffer, current_input_size,
                            data->input_buffer_read_offset)) {
        XELOGAPU("XmaContext {}: Invalid read offset {}!", id(),
                 data->input_buffer_read_offset);
        SwapInputBuffer(data);
        return;
      }

      // Where are we in the buffer (in XMA jargon)
      std::tie(packet_idx, frame_idx) =
          GetFrameNumber(current_input_buffer, current_input_size,
                         data->input_buffer_read_offset);
      // TODO handle
      assert_true(packet_idx >= 0);
      assert_true(frame_idx >= 0);
      packet = current_input_buffer + packet_idx * kBytesPerPacket;
      // frames that belong to this packet
      std::tie(frame_count, frame_last_split) = GetPacketFrameCount(packet);
      assert_true(frame_count >= 0);  // TODO end

      PrepareDecoder(packet, data->sample_rate, bool(data->is_stereo));

      // Current frame is split to next packet:
      bool frame_is_split = frame_last_split && (frame_idx >= frame_count - 1);

      stream =
          BitStream(current_input_buffer, (packet_idx + 1) * kBitsPerPacket);
      stream.SetOffset(data->input_buffer_read_offset);
      // int frame_len;
      // int frame_len_partial
      split_frame_len_partial_ = static_cast<int>(stream.BitsRemaining());
      if (split_frame_len_partial_ >= 15) {
        split_frame_len_ = static_cast<int>(stream.Peek(15));
      } else {
        // assert_always();
        split_frame_len_ = xma::kMaxFrameLength + 1;
      }
      assert_true(frame_is_split ==
                  (split_frame_len_ > split_frame_len_partial_));

      // TODO fix bitstream copy
      std::memset(xma_frame_.data(), 0, xma_frame_.size());

      {
        auto offset =
            stream.Copy(xma_frame_.data() + 1,
                        std::min(split_frame_len_, split_frame_len_partial_));
        assert_true(offset < 8);
        split_frame_padding_start_ = static_cast<uint8_t>(offset);
      }

      if (frame_is_split) {
        // go to next xma packet of this stream
        packets_skip_ = xma::GetPacketSkipCount(packet) + 1;
        while (packets_skip_ > 0) {
          packets_skip_--;
          packet += kBytesPerPacket;
          packet_idx++;
          if (packet_idx >= current_input_packet_count) {
            if (!reuse_input_buffer) {
              // Last packet. Try setup once more.
              reuse_input_buffer = TrySetupNextLoop(data, true);
            }
            if (!reuse_input_buffer) {
              SwapInputBuffer(data);
            }
            return;
          }
        }
        // TODO guest might read this:
        data->input_buffer_read_offset = packet_idx * kBitsPerPacket;
        continue;
      }
    }

    av_packet_->data = xma_frame_.data();
    av_packet_->size = static_cast<int>(
        1 + ((split_frame_padding_start_ + split_frame_len_) / 8) +
        (((split_frame_padding_start_ + split_frame_len_) % 8) ? 1 : 0));

    auto padding_end = av_packet_->size * 8 -
                       (8 + split_frame_padding_start_ + split_frame_len_);
    assert_true(padding_end < 8);
    xma_frame_[0] =
        ((split_frame_padding_start_ & 7) << 5) | ((padding_end & 7) << 2);

    split_frame_len_ = 0;
    split_frame_len_partial_ = 0;
    split_frame_padding_start_ = 0;

    auto ret = avcodec_send_packet(av_context_, av_packet_);
    if (ret < 0) {
      XELOGE("XmaContext {}: Error sending packet for decoding", id());
      // TODO bail out
      assert_always();
    }
    ret = avcodec_receive_frame(av_context_, av_frame_);
    /*
    if (ret == AVERROR(EAGAIN) || ret == AVERROR_EOF)
      // TODO AVERROR_EOF???
      break;
    else
    */
    if (ret < 0) {
      XELOGE("XmaContext {}: Error during decoding", id());
      data->input_buffer_0_valid = 0;
      data->input_buffer_1_valid = 0;

      assert_always();
      return;  // TODO bail out
    }
    assert_true(ret == 0);

    {
      // copy over 1 frame
      // update input buffer read offset

      // assert(decoded_consumed_samples_ + kSamplesPerFrame <=
      //       current_frame_.size());
      assert_true(av_context_->sample_fmt == AV_SAMPLE_FMT_FLTP);
      // assert_true(frame_is_split == (frame_idx == -1));

      //			dump_raw(av_frame_, id());
      ConvertFrame((const uint8_t**)av_frame_->data, bool(data->is_stereo),
                   raw_frame_.data());
      // decoded_consumed_samples_ += kSamplesPerFrame;

      auto byte_count = kBytesPerFrameChannel << data->is_stereo;
      assert_true(output_remaining_bytes >= byte_count);
      output_rb.Write(raw_frame_.data(), byte_count);
      output_remaining_bytes -= byte_count;
      data->output_buffer_write_offset = output_rb.write_offset() / 256;

      total_samples += id_ == 0 ? kSamplesPerFrame : 0;

      uint32_t offset = data->input_buffer_read_offset;
      // if (offset % (kBytesPerSample * 8) == 0) {
      //  offset = xma::GetPacketFrameOffset(packet);
      //}
      offset = static_cast<uint32_t>(
          GetNextFrame(current_input_buffer, current_input_size, offset));
      // assert_true((offset == 0) ==
      //            (frame_is_split || (frame_idx + 1 >= frame_count)));
      if (frame_idx + 1 >= frame_count) {
        // Skip to next packet (no split frame)
        packets_skip_ = xma::GetPacketSkipCount(packet) + 1;
        while (packets_skip_ > 0) {
          packets_skip_--;
          packet_idx++;
          if (packet_idx >= current_input_packet_count) {
            if (!reuse_input_buffer) {
              // Last packet. Try setup once more.
              reuse_input_buffer = TrySetupNextLoop(data, true);
            }
            if (!reuse_input_buffer) {
              SwapInputBuffer(data);
            }
            return;
          }
        }
        packet = current_input_buffer + packet_idx * kBytesPerPacket;
        offset =
            xma::GetPacketFrameOffset(packet) + packet_idx * kBitsPerPacket;
      }
      if (offset == 0 || frame_idx == -1) {
        // Next packet but we already skipped to it
        if (packet_idx >= current_input_packet_count) {
          // Buffer is fully used
          if (!reuse_input_buffer) {
            // Last packet. Try setup once more.
            reuse_input_buffer = TrySetupNextLoop(data, true);
          }
          if (!reuse_input_buffer) {
            SwapInputBuffer(data);
          }
          break;
        }
        offset =
            xma::GetPacketFrameOffset(packet) + packet_idx * kBitsPerPacket;
      }
      // TODO buffer bounds check
      assert_true(data->input_buffer_read_offset < offset);
      data->input_buffer_read_offset = offset;
    }
  }

  // assert_true((split_frame_len_ != 0) == (data->input_buffer_read_offset ==
  // 0));

  // The game will kick us again with a new output buffer later.
  // It's important that we only invalidate this if we actually wrote to it!!
  if (output_rb.write_offset() == output_rb.read_offset()) {
    data->output_buffer_valid = 0;
  }
}

size_t XmaContext::GetNextFrame(uint8_t* block, size_t size,
                                size_t bit_offset) {
  // offset = xma::GetPacketFrameOffset(packet);
  // TODO meh
  // auto next_packet = bit_offset - bit_offset % kBitsPerPacket +
  // kBitsPerPacket;
  auto packet_idx = GetFramePacketNumber(block, size, bit_offset);

  BitStream stream(block, size * 8);
  stream.SetOffset(bit_offset);

  if (stream.BitsRemaining() < 15) {
    return 0;
  }

  uint64_t len = stream.Read(15);
  if ((len - 15) > stream.BitsRemaining()) {
    assert_always("TODO");
    // *bit_offset = next_packet;
    // return false;
    // return next_packet;
    return 0;
  } else if (len >= xma::kMaxFrameLength) {
    assert_always("TODO");
    // *bit_offset = next_packet;
    // return false;
    return 0;
    // return next_packet;
  }

  stream.Advance(len - (15 + 1));
  // Read the trailing bit to see if frames follow
  if (stream.Read(1) == 0) {
    return 0;
  }

  bit_offset += len;
  if (packet_idx < GetFramePacketNumber(block, size, bit_offset)) {
    return 0;
  }
  return bit_offset;
}

int XmaContext::GetFramePacketNumber(uint8_t* block, size_t size,
                                     size_t bit_offset) {
  size *= 8;
  if (bit_offset >= size) {
    // Not good :(
    assert_always();
    return -1;
  }

  size_t byte_offset = bit_offset >> 3;
  size_t packet_number = byte_offset / kBytesPerPacket;

  return (uint32_t)packet_number;
}

std::tuple<int, int> XmaContext::GetFrameNumber(uint8_t* block, size_t size,
                                                size_t bit_offset) {
  auto packet_idx = GetFramePacketNumber(block, size, bit_offset);

  if (packet_idx < 0 || (packet_idx + 1) * kBytesPerPacket > size) {
    assert_always();
    return {packet_idx, -2};
  }

  if (bit_offset == 0) {
    return {packet_idx, -1};
  }

  uint8_t* packet = block + (packet_idx * kBytesPerPacket);
  auto first_frame_offset = xma::GetPacketFrameOffset(packet);
  BitStream stream(block, size * 8);
  stream.SetOffset(packet_idx * kBitsPerPacket + first_frame_offset);

  int frame_idx = 0;
  while (true) {
    if (stream.BitsRemaining() < 15) {
      break;
    }

    if (stream.offset_bits() == bit_offset) {
      break;
    }

    uint64_t size = stream.Read(15);
    if ((size - 15) > stream.BitsRemaining()) {
      // Last frame.
      break;
    } else if (size == 0x7FFF) {
      // Invalid frame (and last of this packet)
      break;
    }

    stream.Advance(size - (15 + 1));

    // Read the trailing bit to see if frames follow
    if (stream.Read(1) == 0) {
      break;
    }
    frame_idx++;
  }
  return {packet_idx, frame_idx};
}

std::tuple<int, bool> XmaContext::GetPacketFrameCount(uint8_t* packet) {
  auto first_frame_offset = xma::GetPacketFrameOffset(packet);
  if (first_frame_offset > kBitsPerPacket - kBitsPerHeader) {
    // frame offset is beyond packet end
    return {0, false};
  }

  BitStream stream(packet, kBitsPerPacket);
  stream.SetOffset(first_frame_offset);
  int frame_count = 0;

  while (true) {
    frame_count++;
    if (stream.BitsRemaining() < 15) {
      return {frame_count, true};
    }

    uint64_t size = stream.Read(15);
    if ((size - 15) > stream.BitsRemaining()) {
      return {frame_count, true};
    } else if (size == 0x7FFF) {
      assert_always();
      return {frame_count, true};
    }

    stream.Advance(size - (15 + 1));

    if (stream.Read(1) == 0) {
      return {frame_count, false};
    }
  }
}

int XmaContext::PrepareDecoder(uint8_t* packet, int sample_rate,
                               bool is_two_channel) {
  // Sanity check: Packet metadata is always 1 for XMA2/0 for XMA
  assert_true((packet[2] & 0x7) == 1 || (packet[2] & 0x7) == 0);

  sample_rate = GetSampleRate(sample_rate);

  // Re-initialize the context with new sample rate and channels.
  uint32_t channels = is_two_channel ? 2 : 1;
  if (av_context_->sample_rate != sample_rate ||
      av_context_->channels != channels) {
    // We have to reopen the codec so it'll realloc whatever data it needs.
    // TODO(DrChat): Find a better way.
    avcodec_close(av_context_);

    av_context_->sample_rate = sample_rate;
    av_context_->channels = channels;

    if (avcodec_open2(av_context_, av_codec_, NULL) < 0) {
      XELOGE("XmaContext: Failed to reopen FFmpeg context");
      return -1;
    }
    return 1;
  }
  return 0;
}

void XmaContext::ConvertFrame(const uint8_t** samples, bool is_two_channel,
                              uint8_t* output_buffer) {
  // Loop through every sample, convert and drop it into the output array.
  // If more than one channel, we need to interleave the samples from each
  // channel next to each other. Always saturate because FFmpeg output is
  // not limited to [-1, 1] (for example 1.095 as seen in 5454082B).
  constexpr float scale = (1 << 15) - 1;
  auto out = reinterpret_cast<int16_t*>(output_buffer);

  // For testing of vectorized versions, stereo audio is common in 4D5307E6,
  // since the first menu frame; the intro cutscene also has more than 2
  // channels.
#if XE_ARCH_AMD64
  static_assert(kSamplesPerFrame % 8 == 0);
  const auto in_channel_0 = reinterpret_cast<const float*>(samples[0]);
  const __m128 scale_mm = _mm_set1_ps(scale);
  if (is_two_channel && samples[1] != nullptr) {
    const auto in_channel_1 = reinterpret_cast<const float*>(samples[1]);
    const __m128i shufmask =
        _mm_set_epi8(14, 15, 6, 7, 12, 13, 4, 5, 10, 11, 2, 3, 8, 9, 0, 1);
    for (uint32_t i = 0; i < kSamplesPerFrame; i += 4) {
      // Load 8 samples, 4 for each channel.
      __m128 in_mm0 = _mm_loadu_ps(&in_channel_0[i]);
      __m128 in_mm1 = _mm_loadu_ps(&in_channel_1[i]);
      // Rescale.
      in_mm0 = _mm_mul_ps(in_mm0, scale_mm);
      in_mm1 = _mm_mul_ps(in_mm1, scale_mm);
      // Cast to int32.
      __m128i out_mm0 = _mm_cvtps_epi32(in_mm0);
      __m128i out_mm1 = _mm_cvtps_epi32(in_mm1);
      // Saturated cast and pack to int16.
      __m128i out_mm = _mm_packs_epi32(out_mm0, out_mm1);
      // Interleave channels and byte swap.
      out_mm = _mm_shuffle_epi8(out_mm, shufmask);
      // Store, as [out + i * 4] movdqu.
      _mm_storeu_si128(reinterpret_cast<__m128i*>(&out[i * 2]), out_mm);
    }
  } else {
    const __m128i shufmask =
        _mm_set_epi8(14, 15, 12, 13, 10, 11, 8, 9, 6, 7, 4, 5, 2, 3, 0, 1);
    for (uint32_t i = 0; i < kSamplesPerFrame; i += 8) {
      // Load 8 samples, as [in_channel_0 + i * 4] and
      // [in_channel_0 + i * 4 + 16] movups.
      __m128 in_mm0 = _mm_loadu_ps(&in_channel_0[i]);
      __m128 in_mm1 = _mm_loadu_ps(&in_channel_0[i + 4]);
      // Rescale.
      in_mm0 = _mm_mul_ps(in_mm0, scale_mm);
      in_mm1 = _mm_mul_ps(in_mm1, scale_mm);
      // Cast to int32.
      __m128i out_mm0 = _mm_cvtps_epi32(in_mm0);
      __m128i out_mm1 = _mm_cvtps_epi32(in_mm1);
      // Saturated cast and pack to int16.
      __m128i out_mm = _mm_packs_epi32(out_mm0, out_mm1);
      // Byte swap.
      out_mm = _mm_shuffle_epi8(out_mm, shufmask);
      // Store, as [out + i * 2] movdqu.
      _mm_storeu_si128(reinterpret_cast<__m128i*>(&out[i]), out_mm);
    }
  }
#else
  uint32_t o = 0;
  for (uint32_t i = 0; i < kSamplesPerFrame; i++) {
    for (uint32_t j = 0; j <= uint32_t(is_two_channel); j++) {
      // Select the appropriate array based on the current channel.
      auto in = reinterpret_cast<const float*>(samples[j]);

      // Raw samples sometimes aren't within [-1, 1]
      float scaled_sample = xe::saturate_signed(in[i]) * scale;

      // Convert the sample and output it in big endian.
      auto sample = static_cast<int16_t>(scaled_sample);
      out[o++] = xe::byte_swap(sample);
    }
  }
#endif
}

}  // namespace apu
}  // namespace xe<|MERGE_RESOLUTION|>--- conflicted
+++ resolved
@@ -320,18 +320,9 @@
 
   // No available data.
   if (!data->input_buffer_0_valid && !data->input_buffer_1_valid) {
-<<<<<<< HEAD
-    if (!data->current_buffer && data->input_buffer_0_packet_count ||
-        data->current_buffer && data->input_buffer_1_packet_count) {
-      data->input_buffer_read_offset = 0x20;
-    } else {
-      data->input_buffer_read_offset = 0;
-    }
-=======
     // 4156081D checks specifically for offset 0x20 when both input buffers
     // are invalid.
     data->input_buffer_read_offset = kBitsPerHeader;
->>>>>>> cee787ed
     return;
   }
 
